---
name: Bug report
about: Create a report to help us improve

---

### Describe the bug
<!-- A clear and concise description of what the bug is -->

### Steps to reproduce
<!-- Steps to reproduce the behavior -->

### Expected behavior
<!-- A clear and concise description of what you expected to happen -->

<<<<<<< HEAD
### Additional Information
<!-- For instance, relevant logs from terminals or the browser's devtool console -->
=======
**Additional Information**
<!-- For instance, relevant logs from terminals or the browser's DevTools console. -->

**Example Repository**
<!-- For instance, the repository where the error occured-->
>>>>>>> 81487ed7
<|MERGE_RESOLUTION|>--- conflicted
+++ resolved
@@ -13,13 +13,8 @@
 ### Expected behavior
 <!-- A clear and concise description of what you expected to happen -->
 
-<<<<<<< HEAD
 ### Additional Information
 <!-- For instance, relevant logs from terminals or the browser's devtool console -->
-=======
-**Additional Information**
-<!-- For instance, relevant logs from terminals or the browser's DevTools console. -->
 
-**Example Repository**
-<!-- For instance, the repository where the error occured-->
->>>>>>> 81487ed7
+### Example Repository
+<!-- For instance, the repository where the error occured-->