{
    "result": {
        "id": "5fba7d7c-e740-4339-b928-0e3c5975eb37",
        "workspaceId": "akosyakov-parceldemo-pzlbt0c1t2w",
        "basedOnPrebuildId": "",
        "configurationId": "8400828f-99bb-4758-a7d2-f25e88013823",
        "ref": "master",
        "commit": {
            "message": "add open/preview",
            "author": {
                "name": "Anton Kosyakov",
                "avatarUrl": "https://avatars.githubusercontent.com/u/3082655?v=4"
            },
            "authorDate": "2021-06-28T10:48:28Z",
            "sha": "60dbf818194082ef1a368bacd49cfd25a34c9256"
        },
        "contextUrl": "https://github.com/akosyakov/parcel-demo/tree/master",
        "status": {
            "phase": {
                "name": "PHASE_BUILDING"
            },
            "startTime": "2023-11-17T10:42:00Z",
            "message": "",
            "logUrl": "https://gitpod-test.preview.gitpod-dev.com/prebuild-logs/5fba7d7c-e740-4339-b928-0e3c5975eb37",
            "taskLogs": [],
<<<<<<< HEAD
            "imageBuildLogUrl": ""
=======
            "imageBuildLogUrl": "https://gitpod-test.preview.gitpod-dev.com/prebuild-logs/eb276a90-0970-49fb-947f-3cefe856efdc/image-build"
>>>>>>> de5030ab
        },
        "configurationName": "parcel-demo"
    },
    "err": ""
}<|MERGE_RESOLUTION|>--- conflicted
+++ resolved
@@ -23,11 +23,7 @@
             "message": "",
             "logUrl": "https://gitpod-test.preview.gitpod-dev.com/prebuild-logs/5fba7d7c-e740-4339-b928-0e3c5975eb37",
             "taskLogs": [],
-<<<<<<< HEAD
-            "imageBuildLogUrl": ""
-=======
             "imageBuildLogUrl": "https://gitpod-test.preview.gitpod-dev.com/prebuild-logs/eb276a90-0970-49fb-947f-3cefe856efdc/image-build"
->>>>>>> de5030ab
         },
         "configurationName": "parcel-demo"
     },
