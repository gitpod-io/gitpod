--- conflicted
+++ resolved
@@ -3,8 +3,8 @@
 package gitpod.v1;
 
 import "gitpod/v1/pagination.proto";
+import "gitpod/v1/sorting.proto";
 import "google/protobuf/timestamp.proto";
-import "gitpod/v1/sorting.proto";
 
 option go_package = "github.com/gitpod-io/gitpod/components/public-api/go/v1";
 
@@ -33,28 +33,26 @@
   BRANCH_MATCHING_STRATEGY_MATCHED_BRANCHES = 3;
 }
 
-message WorkspaceSettings { string workspace_class = 1; }
+message WorkspaceSettings {
+  string workspace_class = 1;
+}
 
 service ConfigurationService {
   // Creates a new configuration.
-  rpc CreateConfiguration(CreateConfigurationRequest)
-      returns (CreateConfigurationResponse) {}
+  rpc CreateConfiguration(CreateConfigurationRequest) returns (CreateConfigurationResponse) {}
 
   // Retrieves a configuration.
-  rpc GetConfiguration(GetConfigurationRequest)
-      returns (GetConfigurationResponse) {}
+  rpc GetConfiguration(GetConfigurationRequest) returns (GetConfigurationResponse) {}
 
   // Lists configurations.
-  rpc ListConfigurations(ListConfigurationsRequest)
-      returns (ListConfigurationsResponse) {}
+  rpc ListConfigurations(ListConfigurationsRequest) returns (ListConfigurationsResponse) {}
 
   // Updates a configuration.
-  rpc UpdateConfiguration(UpdateConfigurationRequest)
-      returns (UpdateConfigurationResponse) {};
+  rpc UpdateConfiguration(UpdateConfigurationRequest) returns (UpdateConfigurationResponse) {}
+
 
   // Deletes a configuration.
-  rpc DeleteConfiguration(DeleteConfigurationRequest)
-      returns (DeleteConfigurationResponse) {}
+  rpc DeleteConfiguration(DeleteConfigurationRequest) returns (DeleteConfigurationResponse) {}
 }
 
 message CreateConfigurationRequest {
@@ -63,11 +61,17 @@
   string clone_url = 3;
 }
 
-message CreateConfigurationResponse { Configuration configuration = 1; }
+message CreateConfigurationResponse {
+  Configuration configuration = 1;
+}
 
-message GetConfigurationRequest { string configuration_id = 1; }
+message GetConfigurationRequest {
+  string configuration_id = 1;
+}
 
-message GetConfigurationResponse { Configuration configuration = 1; }
+message GetConfigurationResponse {
+  Configuration configuration = 1;
+}
 
 message ListConfigurationsRequest {
   string organization_id = 1;
@@ -82,9 +86,6 @@
   PaginationResponse pagination = 2;
 }
 
-<<<<<<< HEAD
-message DeleteConfigurationRequest { string configuration_id = 1; }
-=======
 message UpdateConfigurationRequest {
   message PrebuildSettings {
     optional bool enabled = 1;
@@ -93,18 +94,21 @@
     optional int32 prebuild_interval = 4;
     optional string workspace_class = 5;
   }
-  message WorkspaceSettings { optional string workspace_class = 1; }
+  message WorkspaceSettings {
+    optional string workspace_class = 1;
+  }
   string configuration_id = 1;
   optional string name = 2;
   optional PrebuildSettings prebuild_settings = 3;
   optional WorkspaceSettings workspace_settings = 4;
 }
 
-message UpdateConfigurationResponse { Configuration configuration = 1; }
+message UpdateConfigurationResponse {
+  Configuration configuration = 1;
+}
 
 message DeleteConfigurationRequest {
   string configuration_id = 1;
 }
->>>>>>> 6f7ff4f7
 
 message DeleteConfigurationResponse {}