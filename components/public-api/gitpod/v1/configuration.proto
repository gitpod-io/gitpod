--- conflicted
+++ resolved
@@ -83,7 +83,6 @@
   PaginationResponse pagination = 2;
 }
 
-<<<<<<< HEAD
 message UpdateConfigurationRequest {
   message PrebuildSettings {
     optional bool enabled = 1;
@@ -101,11 +100,8 @@
 
 message UpdateConfigurationResponse { Configuration configuration = 1; }
 
-message DeleteConfigurationRequest { string configuration_id = 1; }
-=======
 message DeleteConfigurationRequest {
   string configuration_id = 1;
 }
->>>>>>> 0a5d89ce
 
 message DeleteConfigurationResponse {}