syntax = "proto3";

package gitpod.v1;

import "gitpod/v1/pagination.proto";
import "gitpod/v1/sorting.proto";
import "google/protobuf/timestamp.proto";

option go_package = "github.com/gitpod-io/gitpod/components/public-api/go/v1";

message Configuration {
  string id = 1;
  string organization_id = 2;
  string name = 3;
  string clone_url = 4;
  google.protobuf.Timestamp creation_time = 5;
  PrebuildSettings prebuild_settings = 6;
  WorkspaceSettings workspace_settings = 7;
}

message PrebuildSettings {
  bool enabled = 1;
  string branch_matching_pattern = 2;
  BranchMatchingStrategy branch_strategy = 3;
  int32 prebuild_interval = 4;
  string workspace_class = 5;
}

enum BranchMatchingStrategy {
  BRANCH_MATCHING_STRATEGY_UNSPECIFIED = 0;
  BRANCH_MATCHING_STRATEGY_DEFAULT_BRANCH = 1;
  BRANCH_MATCHING_STRATEGY_ALL_BRANCHES = 2;
  BRANCH_MATCHING_STRATEGY_MATCHED_BRANCHES = 3;
}

message WorkspaceSettings {
  string workspace_class = 1;
}

service ConfigurationService {
  // Creates a new configuration.
  rpc CreateConfiguration(CreateConfigurationRequest) returns (CreateConfigurationResponse) {}

  // Retrieves a configuration.
  rpc GetConfiguration(GetConfigurationRequest) returns (GetConfigurationResponse) {}

  // Lists configurations.
  rpc ListConfigurations(ListConfigurationsRequest) returns (ListConfigurationsResponse) {}

  // Updates a configuration.
  rpc UpdateConfiguration(UpdateConfigurationRequest) returns (UpdateConfigurationResponse) {}

  // Updates a configuration.
  rpc UpdateConfiguration(UpdateConfigurationRequest)
      returns (UpdateConfigurationResponse) {};

  // Deletes a configuration.
  rpc DeleteConfiguration(DeleteConfigurationRequest) returns (DeleteConfigurationResponse) {}
}

message CreateConfigurationRequest {
  string organization_id = 1;
  string name = 2;
  string clone_url = 3;
}

message CreateConfigurationResponse {
  Configuration configuration = 1;
}

message GetConfigurationRequest {
  string configuration_id = 1;
}

message GetConfigurationResponse {
  Configuration configuration = 1;
}

message ListConfigurationsRequest {
  string organization_id = 1;
  string search_term = 2;
  PaginationRequest pagination = 3;
  // Configurations can be sorted by "name" OR "creationTime"
  repeated Sort sort = 4;
}

message ListConfigurationsResponse {
  repeated Configuration configurations = 1;
  PaginationResponse pagination = 2;
}

message UpdateConfigurationRequest {
  message PrebuildSettings {
    optional bool enabled = 1;
    optional string branch_matching_pattern = 2;
    optional BranchMatchingStrategy branch_strategy = 3;
    optional int32 prebuild_interval = 4;
    optional string workspace_class = 5;
  }
<<<<<<< HEAD
  message WorkspaceSettings { optional string workspace_class = 1; }
  string configuration_id = 1;
  string name = 2;
=======
  message WorkspaceSettings {
    optional string workspace_class = 1;
  }
  string configuration_id = 1;
  optional string name = 2;
>>>>>>> ce1e7706
  optional PrebuildSettings prebuild_settings = 3;
  optional WorkspaceSettings workspace_settings = 4;
}

<<<<<<< HEAD
message UpdateConfigurationResponse { Configuration configuration = 1; }

message DeleteConfigurationRequest { string configuration_id = 1; }
=======
message UpdateConfigurationResponse {
  Configuration configuration = 1;
}

message DeleteConfigurationRequest {
  string configuration_id = 1;
}
>>>>>>> ce1e7706

message DeleteConfigurationResponse {}<|MERGE_RESOLUTION|>--- conflicted
+++ resolved
@@ -50,9 +50,6 @@
   // Updates a configuration.
   rpc UpdateConfiguration(UpdateConfigurationRequest) returns (UpdateConfigurationResponse) {}
 
-  // Updates a configuration.
-  rpc UpdateConfiguration(UpdateConfigurationRequest)
-      returns (UpdateConfigurationResponse) {};
 
   // Deletes a configuration.
   rpc DeleteConfiguration(DeleteConfigurationRequest) returns (DeleteConfigurationResponse) {}
@@ -97,26 +94,15 @@
     optional int32 prebuild_interval = 4;
     optional string workspace_class = 5;
   }
-<<<<<<< HEAD
-  message WorkspaceSettings { optional string workspace_class = 1; }
-  string configuration_id = 1;
-  string name = 2;
-=======
   message WorkspaceSettings {
     optional string workspace_class = 1;
   }
   string configuration_id = 1;
   optional string name = 2;
->>>>>>> ce1e7706
   optional PrebuildSettings prebuild_settings = 3;
   optional WorkspaceSettings workspace_settings = 4;
 }
 
-<<<<<<< HEAD
-message UpdateConfigurationResponse { Configuration configuration = 1; }
-
-message DeleteConfigurationRequest { string configuration_id = 1; }
-=======
 message UpdateConfigurationResponse {
   Configuration configuration = 1;
 }
@@ -124,6 +110,5 @@
 message DeleteConfigurationRequest {
   string configuration_id = 1;
 }
->>>>>>> ce1e7706
 
 message DeleteConfigurationResponse {}