--- conflicted
+++ resolved
@@ -24,12 +24,8 @@
 
 @suite
 class TestPrebuildStateMapper {
-<<<<<<< HEAD
-    @test public async testAll() {
-=======
     // Tests with ws_manager_bridge_stopped_prebuild_statuses disabled
     @test public async testWsManagerBridgeStoppedDisabled() {
->>>>>>> aa8f8c44
         const id = "12345";
         const snapshot = "some-valid-snapshot";
         const failed = "some system error";
@@ -126,10 +122,6 @@
         ];
 
         for (const test of table) {
-<<<<<<< HEAD
-            const experimentsClient = getExperimentsClientForBackend();
-            const cut = new PrebuildStateMapper(experimentsClient);
-=======
             const cut = new PrebuildStateMapper(mockExperimentsClient(false));
             const actual = await cut.mapWorkspaceStatusToPrebuild(test.status as WorkspaceStatus.AsObject);
             expect(!!actual?.update.error, test.name + ": hasError").to.be.equal(!!test.expected?.hasError);
@@ -256,7 +248,6 @@
 
         for (const test of table) {
             const cut = new PrebuildStateMapper(mockExperimentsClient(true));
->>>>>>> aa8f8c44
             const actual = await cut.mapWorkspaceStatusToPrebuild(test.status as WorkspaceStatus.AsObject);
             expect(!!actual?.update.error, test.name + ": hasError").to.be.equal(!!test.expected?.hasError);
             delete actual?.update.error;
