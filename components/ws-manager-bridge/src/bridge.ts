--- conflicted
+++ resolved
@@ -334,14 +334,9 @@
             instance.status.ownerToken = status.auth!.ownerToken;
             instance.status.metrics = {
                 image: {
-<<<<<<< HEAD
-                    totalSize: status.metadata.metrics?.image?.totalSize,
-                    workspaceImageSize: status.metadata.metrics?.image?.workspaceImageSize,
-=======
                     totalSize: instance.status.metrics?.image?.totalSize || status.metadata.metrics?.image?.totalSize,
                     workspaceImageSize:
                         instance.status.metrics?.image?.totalSize || status.metadata.metrics?.image?.workspaceImageSize,
->>>>>>> 7f43d481
                 },
             };
 
