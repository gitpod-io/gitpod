# Copyright (c) 2020 Gitpod GmbH. All rights reserved.
# Licensed under the GNU Affero General Public License (AGPL).
# See License.AGPL.txt in the project root for license information.

<<<<<<< HEAD
FROM node:18-slim AS builder
=======
FROM node:18.20.7-alpine AS builder

# Install bash for the installer script
RUN apk update && \
    apk add bash && \
    rm -rf /var/cache/apk/*

>>>>>>> 81a13fbe
COPY components-ws-manager-bridge--app /installer/

WORKDIR /app
RUN /installer/install.sh

<<<<<<< HEAD
FROM cgr.dev/chainguard/node@sha256:af073516c203b6bd0b55a77a806a0950b486f2e9ea7387a32b0f41ea72f20886
=======
FROM node:18.20.7-alpine
>>>>>>> 81a13fbe
ENV NODE_OPTIONS=--unhandled-rejections=warn
EXPOSE 3000
COPY --from=builder --chown=node:node /app /app/
WORKDIR /app/node_modules/@gitpod/ws-manager-bridge

ARG __GIT_COMMIT
ARG VERSION

ENV GITPOD_BUILD_GIT_COMMIT=${__GIT_COMMIT}
ENV GITPOD_BUILD_VERSION=${VERSION}

CMD ["./dist/index.js"]<|MERGE_RESOLUTION|>--- conflicted
+++ resolved
@@ -2,9 +2,6 @@
 # Licensed under the GNU Affero General Public License (AGPL).
 # See License.AGPL.txt in the project root for license information.
 
-<<<<<<< HEAD
-FROM node:18-slim AS builder
-=======
 FROM node:18.20.7-alpine AS builder
 
 # Install bash for the installer script
@@ -12,17 +9,12 @@
     apk add bash && \
     rm -rf /var/cache/apk/*
 
->>>>>>> 81a13fbe
 COPY components-ws-manager-bridge--app /installer/
 
 WORKDIR /app
 RUN /installer/install.sh
 
-<<<<<<< HEAD
-FROM cgr.dev/chainguard/node@sha256:af073516c203b6bd0b55a77a806a0950b486f2e9ea7387a32b0f41ea72f20886
-=======
 FROM node:18.20.7-alpine
->>>>>>> 81a13fbe
 ENV NODE_OPTIONS=--unhandled-rejections=warn
 EXPOSE 3000
 COPY --from=builder --chown=node:node /app /app/
