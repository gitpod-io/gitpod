--- conflicted
+++ resolved
@@ -192,13 +192,8 @@
 			slog.Warn("failed to stream workspace status, retrying", "err", err, "retry", retries, "maxRetries", maxRetries)
 			continue
 		}
-<<<<<<< HEAD
-
 		// Attempt to close the stream hangs the connection instead. We should investigate what's up (EXP-909)
 		// defer stream.Close()
-=======
-		defer stream.Close()
->>>>>>> f48c8548
 
 		for stream.Receive() {
 			msg := stream.Msg()
