--- conflicted
+++ resolved
@@ -98,11 +98,7 @@
 		if gpctx, err := cfg.GetActiveContext(); err == nil && gpctx != nil {
 			telemetryEnabled = telemetryEnabled && gpctx.Host.String() == "https://gitpod.io"
 		}
-<<<<<<< HEAD
-		telemetry.Init(telemetryEnabled, cfg.Telemetry.Identity, constants.Version, level)
-=======
-		telemetry.Init(telemetryEnabled, cfg.Telemetry.Identity, constants.Version.String())
->>>>>>> e4bc514a
+		telemetry.Init(telemetryEnabled, cfg.Telemetry.Identity, constants.Version.String(), level)
 		telemetry.RecordCommand(cmd)
 
 		if !isVersionCommand(cmd) {
