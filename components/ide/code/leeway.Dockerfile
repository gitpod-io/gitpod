--- conflicted
+++ resolved
@@ -2,7 +2,10 @@
 # Licensed under the GNU Affero General Public License (AGPL).
 # See License-AGPL.txt in the project root for license information.
 
-FROM gitpod/openvscode-server-linux-build-agent:centos7-devtoolset8-x64 as dependencies_builder
+FROM gitpod/openvscode-server-linux-build-agent:centos7-devtoolset8 as dependencies_builder
+# BUILDER_BASE is a placeholder, will be replaced before build time
+# Check BUILD.yaml
+FROM BUILDER_BASE as code_installer
 
 ARG CODE_COMMIT
 
@@ -16,7 +19,7 @@
 RUN yarn --cwd remote --frozen-lockfile --network-timeout 180000
 
 
-FROM gitpod/openvscode-server-linux-build-agent:bionic-x64 as code_installer
+FROM gitpod/openvscode-server-linux-build-agent:bionic as code_installer
 
 USER root
 
@@ -40,10 +43,10 @@
     && git fetch origin $CODE_COMMIT --depth=1 \
     && git reset --hard FETCH_HEAD
 WORKDIR /gp-code
-<<<<<<< HEAD
-RUN yarn --frozen-lockfile --network-timeout 180000
-RUN yarn --cwd ./extensions compile
-RUN yarn gulp vscode-web-min
+RUN yarn --frozen-lockfile --network-timeout 180000 \
+    && yarn --cwd remote/web --frozen-lockfile --network-timeout 180000 \
+    && yarn --cwd extensions compile \
+    && yarn gulp vscode-web-min \
 RUN arch="$(uname -m)"; \
     case "$arch" in \
         'x86_64') \
@@ -56,14 +59,8 @@
             ;; \
         *) echo >&2 "error: unsupported architecture '$arch'"; exit 1 ;; \
     esac;
-=======
-RUN yarn --frozen-lockfile --network-timeout 180000 \
-    && yarn --cwd remote/web --frozen-lockfile --network-timeout 180000 \
-    && yarn --cwd extensions compile \
     && yarn gulp vscode-web-min \
-    && yarn gulp vscode-reh-linux-x64-min
-COPY --from=dependencies_builder /gp-code/remote/node_modules/ /vscode-reh-linux-x64/node_modules/
->>>>>>> bbf7036e
+COPY --from=dependencies_builder /gp-code/remote/node_modules/ /vscode-reh-linux/node_modules/
 
 # config for first layer needed by blobserve
 # we also remove `static/` from resource urls as that's needed by blobserve,
