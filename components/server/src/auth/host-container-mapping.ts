/**
 * Copyright (c) 2020 Gitpod GmbH. All rights reserved.
 * Licensed under the GNU Affero General Public License (AGPL).
 * See License-AGPL.txt in the project root for license information.
 */

import { injectable, interfaces } from "inversify";
import { githubContainerModule } from "../github/github-container-module";
import { gitlabContainerModule } from "../gitlab/gitlab-container-module";
import { genericAuthContainerModule } from "./oauth-container-module";
import { bitbucketContainerModule } from "../bitbucket/bitbucket-container-module";
<<<<<<< HEAD
import { giteaContainerModule } from "../gitea/gitea-container-module";
=======
import { bitbucketServerContainerModule } from "../bitbucket-server/bitbucket-server-container-module";
>>>>>>> 010e7f61

@injectable()
export class HostContainerMapping {

    public get(type: string): interfaces.ContainerModule[] | undefined {
        switch (type) {
        case "GitHub":
            return [githubContainerModule];
        case "GitLab":
            return [gitlabContainerModule];
        case "OAuth":
            return [genericAuthContainerModule];
        case "Bitbucket":
            return [bitbucketContainerModule];
<<<<<<< HEAD
        case "Gitea":
            return [giteaContainerModule];
=======
        case "BitbucketServer":
            return [bitbucketServerContainerModule];
>>>>>>> 010e7f61
        default:
            return undefined;
        }
    }

}<|MERGE_RESOLUTION|>--- conflicted
+++ resolved
@@ -9,35 +9,27 @@
 import { gitlabContainerModule } from "../gitlab/gitlab-container-module";
 import { genericAuthContainerModule } from "./oauth-container-module";
 import { bitbucketContainerModule } from "../bitbucket/bitbucket-container-module";
-<<<<<<< HEAD
 import { giteaContainerModule } from "../gitea/gitea-container-module";
-=======
 import { bitbucketServerContainerModule } from "../bitbucket-server/bitbucket-server-container-module";
->>>>>>> 010e7f61
 
 @injectable()
 export class HostContainerMapping {
-
-    public get(type: string): interfaces.ContainerModule[] | undefined {
-        switch (type) {
-        case "GitHub":
-            return [githubContainerModule];
-        case "GitLab":
-            return [gitlabContainerModule];
-        case "OAuth":
-            return [genericAuthContainerModule];
-        case "Bitbucket":
-            return [bitbucketContainerModule];
-<<<<<<< HEAD
-        case "Gitea":
-            return [giteaContainerModule];
-=======
-        case "BitbucketServer":
-            return [bitbucketServerContainerModule];
->>>>>>> 010e7f61
-        default:
-            return undefined;
-        }
+  public get(type: string): interfaces.ContainerModule[] | undefined {
+    switch (type) {
+      case "GitHub":
+        return [githubContainerModule];
+      case "GitLab":
+        return [gitlabContainerModule];
+      case "OAuth":
+        return [genericAuthContainerModule];
+      case "Bitbucket":
+        return [bitbucketContainerModule];
+      case "Gitea":
+        return [giteaContainerModule];
+      case "BitbucketServer":
+        return [bitbucketServerContainerModule];
+      default:
+        return undefined;
     }
-
+  }
 }