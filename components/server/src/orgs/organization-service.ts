--- conflicted
+++ resolved
@@ -554,11 +554,7 @@
             if (
                 !isURL(settings.onboardingSettings.internalLink ?? "", {
                     require_protocol: true,
-<<<<<<< HEAD
-                    host_blacklist: ["localhost", "127.0.0.1"],
-=======
                     host_blacklist: ["localhost", "127.0.0.1", "::1"],
->>>>>>> 8c8685cd
                 })
             ) {
                 throw new ApplicationError(ErrorCodes.BAD_REQUEST, "Invalid internal link");
