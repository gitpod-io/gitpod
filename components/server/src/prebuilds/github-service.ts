/**
 * Copyright (c) 2022 Gitpod GmbH. All rights reserved.
 * Licensed under the GNU Affero General Public License (AGPL).
 * See License.AGPL.txt in the project root for license information.
 */

import { RepositoryService } from "../repohost/repo-service";
import { inject, injectable } from "inversify";
<<<<<<< HEAD
import { GitHubApiError, GitHubGraphQlEndpoint, GitHubRestApi } from "../github/api";
=======
import { GitHubRestApi } from "../github/api";
>>>>>>> f9009e48
import { GitHubEnterpriseApp } from "./github-enterprise-app";
import { GithubContextParser } from "../github/github-context-parser";
import { User } from "@gitpod/gitpod-protocol";
import { Config } from "../config";
import { TokenService } from "../user/token-service";
import { RepoURL } from "../repohost";
import { ApplicationError, ErrorCodes } from "@gitpod/gitpod-protocol/lib/messaging/error";
import { UnauthorizedError } from "../errors";
import { GitHubScope } from "../github/scopes";

@injectable()
export class GitHubService extends RepositoryService {
    static PREBUILD_TOKEN_SCOPE = "prebuilds";

    constructor(
        @inject(GitHubRestApi) protected readonly githubApi: GitHubRestApi,
        @inject(Config) private readonly config: Config,
        @inject(TokenService) private readonly tokenService: TokenService,
        @inject(GithubContextParser) private readonly githubContextParser: GithubContextParser,
    ) {
        super();
    }

    async installAutomatedPrebuilds(user: User, cloneUrl: string): Promise<void> {
        const parsedRepoUrl = RepoURL.parseRepoUrl(cloneUrl);
        if (!parsedRepoUrl) {
            throw new ApplicationError(ErrorCodes.BAD_REQUEST, `Clone URL not parseable.`);
        }
        try {
            const { owner, repoName: repo } = await this.githubContextParser.parseURL(user, cloneUrl);
            const webhooks = (await this.githubApi.run(user, (gh) => gh.repos.listWebhooks({ owner, repo }))).data;
            for (const webhook of webhooks) {
                if (webhook.config.url === this.getHookUrl()) {
                    await this.githubApi.run(user, (gh) =>
                        gh.repos.deleteWebhook({ owner, repo, hook_id: webhook.id }),
                    );
                }
            }
            const tokenEntry = await this.tokenService.createGitpodToken(
                user,
                GitHubService.PREBUILD_TOKEN_SCOPE,
                cloneUrl,
            );
            const config = {
                url: this.getHookUrl(),
                content_type: "json",
                secret: user.id + "|" + tokenEntry.token.value,
            };
            await this.githubApi.run(user, (gh) => gh.repos.createWebhook({ owner, repo, config }));
        } catch (error) {
            // Hint: here we catch all GH API errors to forward them as Unauthorized to FE,
            // eventually that should be done depending on the error code.
            // Also, if user is not connected at all, then the GH API wrapper is throwing
            // the same error type, but with `providerIsConnected: false`.

            if (GitHubApiError.is(error)) {
                // TODO check for `error.code`
                throw UnauthorizedError.create({
                    host: parsedRepoUrl.host,
                    providerType: "GitHub",
                    repoName: parsedRepoUrl.repo,
                    requiredScopes: GitHubScope.Requirements.PRIVATE_REPO,
                    providerIsConnected: true,
                });
            }
            throw error;
        }
    }

    protected getHookUrl() {
        return this.config.hostUrl
            .asPublicServices()
            .with({
                pathname: GitHubEnterpriseApp.path,
            })
            .toString();
    }
}<|MERGE_RESOLUTION|>--- conflicted
+++ resolved
@@ -6,11 +6,7 @@
 
 import { RepositoryService } from "../repohost/repo-service";
 import { inject, injectable } from "inversify";
-<<<<<<< HEAD
-import { GitHubApiError, GitHubGraphQlEndpoint, GitHubRestApi } from "../github/api";
-=======
-import { GitHubRestApi } from "../github/api";
->>>>>>> f9009e48
+import { GitHubApiError, GitHubRestApi } from "../github/api";
 import { GitHubEnterpriseApp } from "./github-enterprise-app";
 import { GithubContextParser } from "../github/github-context-parser";
 import { User } from "@gitpod/gitpod-protocol";
