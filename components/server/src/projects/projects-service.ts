--- conflicted
+++ resolved
@@ -148,15 +148,10 @@
         let { userId, teamId, cloneUrl } = project;
         const parsedUrl = RepoURL.parseRepoUrl(project.cloneUrl);
         const hostContext = parsedUrl?.host ? this.hostContextProvider.get(parsedUrl?.host) : undefined;
-<<<<<<< HEAD
-        const type = hostContext && hostContext.authProvider.info.authProviderType;
-        // TODO: handle gitea
-        if (type === "GitLab" || type === "Bitbucket") {
-=======
         const authProvider = hostContext && hostContext.authProvider.info;
         const type = authProvider && authProvider.authProviderType;
+        // TODO: handle gitea
         if (type === "GitLab" || type === "Bitbucket" || AuthProviderInfo.isGitHubEnterprise(authProvider)) {
->>>>>>> 9eb5fceb
             const repositoryService = hostContext?.services?.repositoryService;
             if (repositoryService) {
                 // Note: For GitLab, we expect .canInstallAutomatedPrebuilds() to always return true, because earlier
