/**
 * Copyright (c) 2023 Gitpod GmbH. All rights reserved.
 * Licensed under the GNU Affero General Public License (AGPL).
 * See License.AGPL.txt in the project root for license information.
 */

import { HandlerContext, ServiceImpl } from "@connectrpc/connect";
import { inject, injectable } from "inversify";
import { OrganizationService as OrganizationServiceInterface } from "@gitpod/public-api/lib/gitpod/v1/organization_connect";
import {
    CreateOrganizationRequest,
    CreateOrganizationResponse,
    DeleteOrganizationMemberRequest,
    DeleteOrganizationMemberResponse,
    DeleteOrganizationRequest,
    DeleteOrganizationResponse,
    GetOrganizationInvitationRequest,
    GetOrganizationInvitationResponse,
    GetOrganizationRequest,
    GetOrganizationResponse,
    JoinOrganizationRequest,
    JoinOrganizationResponse,
    ListOrganizationMembersRequest,
    ListOrganizationMembersResponse,
    ListOrganizationsRequest,
    ListOrganizationsResponse,
    ResetOrganizationInvitationRequest,
    ResetOrganizationInvitationResponse,
    UpdateOrganizationRequest,
    UpdateOrganizationResponse,
    UpdateOrganizationMemberRequest,
    UpdateOrganizationMemberResponse,
    GetOrganizationSettingsRequest,
    GetOrganizationSettingsResponse,
    UpdateOrganizationSettingsRequest,
    UpdateOrganizationSettingsResponse,
    ListOrganizationsRequest_Scope,
    ListOrganizationWorkspaceClassesRequest,
    ListOrganizationWorkspaceClassesResponse,
} from "@gitpod/public-api/lib/gitpod/v1/organization_pb";
import { PublicAPIConverter } from "@gitpod/public-api-common/lib/public-api-converter";
import { OrganizationService } from "../orgs/organization-service";
import { OrganizationSettings as ProtocolOrganizationSettings } from "@gitpod/gitpod-protocol";
import { PaginationResponse } from "@gitpod/public-api/lib/gitpod/v1/pagination_pb";
import { validate as uuidValidate } from "uuid";
import { ctxUserId } from "../util/request-context";
import { ApplicationError, ErrorCodes } from "@gitpod/gitpod-protocol/lib/messaging/error";
import { EntitlementService } from "../billing/entitlement-service";
import { Config } from "../config";

@injectable()
export class OrganizationServiceAPI implements ServiceImpl<typeof OrganizationServiceInterface> {
    constructor(
        @inject(Config)
        private readonly config: Config,
        @inject(OrganizationService)
        private readonly orgService: OrganizationService,
        @inject(PublicAPIConverter)
        private readonly apiConverter: PublicAPIConverter,
        @inject(EntitlementService)
        private readonly entitlementService: EntitlementService,
    ) {}

    async listOrganizationWorkspaceClasses(
        req: ListOrganizationWorkspaceClassesRequest,
        _: HandlerContext,
    ): Promise<ListOrganizationWorkspaceClassesResponse> {
        if (!uuidValidate(req.organizationId)) {
            throw new ApplicationError(ErrorCodes.BAD_REQUEST, "organizationId is required");
        }
        const list = await this.orgService.listWorkspaceClasses(ctxUserId(), req.organizationId);
        return new ListOrganizationWorkspaceClassesResponse({
            workspaceClasses: list.map((e) => this.apiConverter.toWorkspaceClass(e)),
        });
    }

    async createOrganization(req: CreateOrganizationRequest, _: HandlerContext): Promise<CreateOrganizationResponse> {
        // TODO(gpl) This mimicks the current behavior of adding the subjectId as owner
        const ownerId = ctxUserId();
        if (!ownerId) {
            throw new ApplicationError(ErrorCodes.BAD_REQUEST, "No userId available");
        }
        const org = await this.orgService.createOrganization(ownerId, req.name);
        const response = new CreateOrganizationResponse();
        response.organization = this.apiConverter.toOrganization(org);
        return response;
    }

    async getOrganization(req: GetOrganizationRequest, _: HandlerContext): Promise<GetOrganizationResponse> {
        if (!uuidValidate(req.organizationId)) {
            throw new ApplicationError(ErrorCodes.BAD_REQUEST, "organizationId is required");
        }

        const org = await this.orgService.getOrganization(ctxUserId(), req.organizationId);
        const response = new GetOrganizationResponse();
        response.organization = this.apiConverter.toOrganization(org);
        return response;
    }

    async updateOrganization(req: UpdateOrganizationRequest, _: HandlerContext): Promise<UpdateOrganizationResponse> {
        if (!uuidValidate(req.organizationId)) {
            throw new ApplicationError(ErrorCodes.BAD_REQUEST, "organizationId is required");
        }
        if (typeof req.name !== "string") {
            throw new ApplicationError(ErrorCodes.BAD_REQUEST, "nothing to update");
        }

        const org = await this.orgService.updateOrganization(ctxUserId(), req.organizationId, {
            name: req.name,
        });
        return new UpdateOrganizationResponse({
            organization: this.apiConverter.toOrganization(org),
        });
    }

    async listOrganizations(req: ListOrganizationsRequest, _: HandlerContext): Promise<ListOrganizationsResponse> {
        const orgs = await this.orgService.listOrganizations(
            ctxUserId(),
            {
                limit: req.pagination?.pageSize || 100,
                offset: (req.pagination?.page || 0) * (req.pagination?.pageSize || 0),
            },
            req.scope === ListOrganizationsRequest_Scope.ALL ? "installation" : "member",
        );
        const response = new ListOrganizationsResponse();
        response.organizations = orgs.rows.map((org) => this.apiConverter.toOrganization(org));
        response.pagination = new PaginationResponse();
        response.pagination.total = orgs.total;
        return response;
    }

    async deleteOrganization(req: DeleteOrganizationRequest, _: HandlerContext): Promise<DeleteOrganizationResponse> {
        if (!uuidValidate(req.organizationId)) {
            throw new ApplicationError(ErrorCodes.BAD_REQUEST, "organizationId is required");
        }

        await this.orgService.deleteOrganization(ctxUserId(), req.organizationId);
        return new DeleteOrganizationResponse();
    }

    async getOrganizationInvitation(
        req: GetOrganizationInvitationRequest,
        _: HandlerContext,
    ): Promise<GetOrganizationInvitationResponse> {
        if (!uuidValidate(req.organizationId)) {
            throw new ApplicationError(ErrorCodes.BAD_REQUEST, "organizationId is required");
        }

        const invitation = await this.orgService.getOrCreateInvite(ctxUserId(), req.organizationId);
        const response = new GetOrganizationInvitationResponse();
        response.invitationId = invitation.id;
        return response;
    }

    async joinOrganization(req: JoinOrganizationRequest, _: HandlerContext): Promise<JoinOrganizationResponse> {
        if (!uuidValidate(req.invitationId)) {
            throw new ApplicationError(ErrorCodes.BAD_REQUEST, "invitationId is required");
        }

        const orgId = await this.orgService.joinOrganization(ctxUserId(), req.invitationId);
        const result = new JoinOrganizationResponse();
        result.organizationId = orgId;
        return result;
    }

    async resetOrganizationInvitation(
        req: ResetOrganizationInvitationRequest,
        _: HandlerContext,
    ): Promise<ResetOrganizationInvitationResponse> {
        if (!uuidValidate(req.organizationId)) {
            throw new ApplicationError(ErrorCodes.BAD_REQUEST, "organizationId is required");
        }

        const inviteId = await this.orgService.resetInvite(ctxUserId(), req.organizationId);
        const result = new ResetOrganizationInvitationResponse();
        result.invitationId = inviteId.id;
        return result;
    }

    async listOrganizationMembers(
        req: ListOrganizationMembersRequest,
        _: HandlerContext,
    ): Promise<ListOrganizationMembersResponse> {
        if (!uuidValidate(req.organizationId)) {
            throw new ApplicationError(ErrorCodes.BAD_REQUEST, "organizationId is required");
        }

        const members = await this.orgService.listMembers(ctxUserId(), req.organizationId);
        //TODO pagination
        const response = new ListOrganizationMembersResponse();
        response.members = members.map((member) => this.apiConverter.toOrganizationMember(member));
        response.pagination = new PaginationResponse();
        response.pagination.total = members.length;
        return response;
    }

    async updateOrganizationMember(
        req: UpdateOrganizationMemberRequest,
        _: HandlerContext,
    ): Promise<UpdateOrganizationMemberResponse> {
        if (!uuidValidate(req.organizationId)) {
            throw new ApplicationError(ErrorCodes.BAD_REQUEST, "organizationId is required");
        }
        if (!uuidValidate(req.userId)) {
            throw new ApplicationError(ErrorCodes.BAD_REQUEST, "userId is required");
        }
        if (req.role === undefined) {
            throw new ApplicationError(ErrorCodes.BAD_REQUEST, "nothing to update");
        }

        await this.orgService.addOrUpdateMember(
            ctxUserId(),
            req.organizationId,
            req.userId,
            this.apiConverter.fromOrgMemberRole(req.role),
        );
        const member = await this.orgService
            .listMembers(ctxUserId(), req.organizationId)
            .then((members) => members.find((member) => member.userId === req.userId));
        return new UpdateOrganizationMemberResponse({
            member: member && this.apiConverter.toOrganizationMember(member),
        });
    }

    async deleteOrganizationMember(
        req: DeleteOrganizationMemberRequest,
        _: HandlerContext,
    ): Promise<DeleteOrganizationMemberResponse> {
        if (!uuidValidate(req.organizationId)) {
            throw new ApplicationError(ErrorCodes.BAD_REQUEST, "organizationId is required");
        }
        if (!uuidValidate(req.userId)) {
            throw new ApplicationError(ErrorCodes.BAD_REQUEST, "userId is required");
        }

        await this.orgService.removeOrganizationMember(ctxUserId(), req.organizationId, req.userId);
        return new DeleteOrganizationMemberResponse();
    }

    async getOrganizationSettings(
        req: GetOrganizationSettingsRequest,
        _: HandlerContext,
    ): Promise<GetOrganizationSettingsResponse> {
        if (!uuidValidate(req.organizationId)) {
            throw new ApplicationError(ErrorCodes.BAD_REQUEST, "organizationId is required");
        }

        const settings = await this.orgService.getSettings(ctxUserId(), req.organizationId);
        const response = new GetOrganizationSettingsResponse();
        response.settings = this.apiConverter.toOrganizationSettings(settings);
        return response;
    }

    async updateOrganizationSettings(
        req: UpdateOrganizationSettingsRequest,
        _: HandlerContext,
    ): Promise<UpdateOrganizationSettingsResponse> {
        if (!uuidValidate(req.organizationId)) {
            throw new ApplicationError(ErrorCodes.BAD_REQUEST, "organizationId is required");
        }

        const update: Partial<ProtocolOrganizationSettings> = {};
        if (req.updateRestrictedEditorNames) {
            update.restrictedEditorNames = req.restrictedEditorNames;
        } else if (req.restrictedEditorNames.length > 0) {
            throw new ApplicationError(
                ErrorCodes.BAD_REQUEST,
                "updateRestrictedEditorNames is required to be true to update restrictedEditorNames",
            );
        }
        if (typeof req.workspaceSharingDisabled === "boolean") {
            update.workspaceSharingDisabled = req.workspaceSharingDisabled;
        }
        if (typeof req.defaultWorkspaceImage === "string") {
            update.defaultWorkspaceImage = req.defaultWorkspaceImage;
        }
        update.allowedWorkspaceClasses = req.allowedWorkspaceClasses;
        if (req.updatePinnedEditorVersions) {
            update.pinnedEditorVersions = req.pinnedEditorVersions;
        }
        if (typeof req.defaultRole === "string" && req.defaultRole !== "") {
            switch (req.defaultRole) {
                case "owner":
                case "member":
                case "collaborator":
                    update.defaultRole = req.defaultRole;
                    break;
                default:
                    throw new ApplicationError(ErrorCodes.BAD_REQUEST, "invalid defaultRole");
            }
        }

        if (typeof req.timeoutSettings?.denyUserTimeouts === "boolean") {
            update.timeoutSettings = update.timeoutSettings || {};
            update.timeoutSettings.denyUserTimeouts = req.timeoutSettings.denyUserTimeouts;
        }
        if (typeof req.timeoutSettings?.inactivity === "object") {
            update.timeoutSettings = update.timeoutSettings || {};
            update.timeoutSettings.inactivity = this.apiConverter.toDurationString(req.timeoutSettings.inactivity);
        }

        if (req.roleRestrictions.length > 0 && !req.updateRoleRestrictions) {
            throw new ApplicationError(
                ErrorCodes.BAD_REQUEST,
                "updateRoleRestrictions is required to be true when updating roleRestrictions",
            );
        }
        if (req.updateRoleRestrictions) {
            update.roleRestrictions = update.roleRestrictions ?? {};
            for (const roleRestriction of req.roleRestrictions) {
                const role = this.apiConverter.fromOrgMemberRole(roleRestriction.role);
                const permissions = roleRestriction.permissions.map((p) =>
                    this.apiConverter.fromOrganizationPermission(p),
                );
                update.roleRestrictions[role] = permissions;
            }
        }

        if (typeof req.maxParallelRunningWorkspaces === "number") {
            if (req.maxParallelRunningWorkspaces < 0) {
                throw new ApplicationError(ErrorCodes.BAD_REQUEST, "maxParallelRunningWorkspaces must be >= 0");
            }
            const maxAllowance = await this.entitlementService.getMaxParallelWorkspaces(
                ctxUserId(),
                req.organizationId,
            );
            if (maxAllowance && req.maxParallelRunningWorkspaces > maxAllowance) {
                throw new ApplicationError(
                    ErrorCodes.BAD_REQUEST,
                    `maxParallelRunningWorkspaces must be <= ${maxAllowance}`,
                );
            }
            if (!Number.isInteger(req.maxParallelRunningWorkspaces)) {
                throw new ApplicationError(ErrorCodes.BAD_REQUEST, "maxParallelRunningWorkspaces must be an integer");
            }

            update.maxParallelRunningWorkspaces = req.maxParallelRunningWorkspaces;
        }

        if (req.onboardingSettings) {
<<<<<<< HEAD
=======
            if (!this.config.isDedicatedInstallation) {
                throw new ApplicationError(
                    ErrorCodes.BAD_REQUEST,
                    "onboardingSettings can only be set on enterprise installations",
                );
            }
            if (req.onboardingSettings.internalLink?.length ?? 0 > 255) {
                throw new ApplicationError(ErrorCodes.BAD_REQUEST, "internalLink must be <= 255 characters");
            }

>>>>>>> 8c8685cd
            update.onboardingSettings = req.onboardingSettings;
        }

        if (Object.keys(update).length === 0) {
            throw new ApplicationError(ErrorCodes.BAD_REQUEST, "nothing to update");
        }

        const settings = await this.orgService.updateSettings(ctxUserId(), req.organizationId, update);
        return new UpdateOrganizationSettingsResponse({
            settings: this.apiConverter.toOrganizationSettings(settings),
        });
    }
}<|MERGE_RESOLUTION|>--- conflicted
+++ resolved
@@ -338,8 +338,6 @@
         }
 
         if (req.onboardingSettings) {
-<<<<<<< HEAD
-=======
             if (!this.config.isDedicatedInstallation) {
                 throw new ApplicationError(
                     ErrorCodes.BAD_REQUEST,
@@ -350,7 +348,6 @@
                 throw new ApplicationError(ErrorCodes.BAD_REQUEST, "internalLink must be <= 255 characters");
             }
 
->>>>>>> 8c8685cd
             update.onboardingSettings = req.onboardingSettings;
         }
 
