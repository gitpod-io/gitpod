/**
 * Copyright (c) 2023 Gitpod GmbH. All rights reserved.
 * Licensed under the GNU Affero General Public License (AGPL).
 * See License.AGPL.txt in the project root for license information.
 */

import { HandlerContext, ServiceImpl } from "@connectrpc/connect";
import { inject, injectable } from "inversify";
import { ConfigurationService as ConfigurationServiceInterface } from "@gitpod/public-api/lib/gitpod/v1/configuration_connect";
import { PublicAPIConverter, PartialConfiguration } from "@gitpod/public-api-common/lib/public-api-converter";
import { ProjectsService } from "../projects/projects-service";
import {
    CreateConfigurationRequest,
    CreateConfigurationResponse,
    DeleteConfigurationRequest,
    DeleteConfigurationResponse,
    GetConfigurationRequest,
    ListConfigurationsRequest,
    ListConfigurationsResponse,
    PrebuildSettings,
    UpdateConfigurationRequest,
} from "@gitpod/public-api/lib/gitpod/v1/configuration_pb";
import { PaginationResponse } from "@gitpod/public-api/lib/gitpod/v1/pagination_pb";
import { ApplicationError, ErrorCodes } from "@gitpod/gitpod-protocol/lib/messaging/error";
import { validate as uuidValidate } from "uuid";
import { PaginationToken, generatePaginationToken, parsePaginationToken } from "./pagination";
import { ctxUserId } from "../util/request-context";
import { UserService } from "../user/user-service";
import { SortOrder } from "@gitpod/public-api/lib/gitpod/v1/sorting_pb";
import { CommitContext, Project } from "@gitpod/gitpod-protocol";
import { DeepPartial } from "@gitpod/gitpod-protocol/lib/util/deep-partial";
import { ContextParser } from "../workspace/context-parser-service";

function buildUpdateObject<T extends Record<string, any>>(obj: T): Partial<T> {
    const update: Partial<T> = {};
    Object.keys(obj).forEach((key) => {
        const property = obj[key];
        if (property !== undefined) {
            if (property !== null && typeof property === "object" && !Array.isArray(property)) {
                // Recursively build update object for nested properties
                update[key as keyof T] = buildUpdateObject(property) as any;
            } else {
                update[key as keyof T] = property;
            }
        }
    });
    return update;
}

@injectable()
export class ConfigurationServiceAPI implements ServiceImpl<typeof ConfigurationServiceInterface> {
    constructor(
        @inject(ProjectsService)
        private readonly projectService: ProjectsService,
        @inject(PublicAPIConverter)
        private readonly apiConverter: PublicAPIConverter,
        @inject(UserService)
        private readonly userService: UserService,
        @inject(ContextParser)
        private readonly contextParser: ContextParser,
    ) {}

    async createConfiguration(
        req: CreateConfigurationRequest,
        _: HandlerContext,
    ): Promise<CreateConfigurationResponse> {
        if (!req.organizationId) {
            throw new ApplicationError(ErrorCodes.BAD_REQUEST, "organization_id is required");
        }
        if (!req.cloneUrl) {
            throw new ApplicationError(ErrorCodes.BAD_REQUEST, "clone_url is required");
        }

        const installer = await this.userService.findUserById(ctxUserId(), ctxUserId());
        if (!installer) {
            throw new ApplicationError(ErrorCodes.NOT_FOUND, "user not found");
        }

<<<<<<< HEAD
        const context = await this.contextParser.handle({}, installer, req.cloneUrl);
=======
        const context = await this.contextService.parseContextUrl(installer, req.cloneUrl);
>>>>>>> 42a02930
        if (!CommitContext.is(context)) {
            throw new ApplicationError(ErrorCodes.BAD_REQUEST, "clone_url is not valid");
        }

        // The dashboard, for example, does not provide an explicit name, so we infer it
        const name = req.name || (context.repository.displayName ?? context.repository.name);

        const project = await this.projectService.createProject(
            {
                teamId: req.organizationId,
                name,
                cloneUrl: context.repository.cloneUrl,
                appInstallationId: "",
            },
            installer,
        );

        return new CreateConfigurationResponse({
            configuration: this.apiConverter.toConfiguration(project),
        });
    }

    async getConfiguration(req: GetConfigurationRequest, _: HandlerContext) {
        if (!req.configurationId) {
            throw new ApplicationError(ErrorCodes.BAD_REQUEST, "configuration_id is required");
        }

        const project = await this.projectService.getProject(ctxUserId(), req.configurationId);

        return {
            configuration: this.apiConverter.toConfiguration(project),
        };
    }

    async listConfigurations(req: ListConfigurationsRequest, _: HandlerContext) {
        // TODO: encapsulate this validation into some more generic schema validation
        const limit = req.pagination?.pageSize || 25;
        if (limit > 100) {
            throw new ApplicationError(ErrorCodes.BAD_REQUEST, "pageSize cannot be larger than 100");
        }
        if (limit <= 0) {
            throw new ApplicationError(ErrorCodes.BAD_REQUEST, "pageSize must be greater than 0");
        }
        if ((req.searchTerm || "").length > 100) {
            throw new ApplicationError(ErrorCodes.BAD_REQUEST, "searchTerm must be less than 100 characters");
        }
        if (!uuidValidate(req.organizationId)) {
            throw new ApplicationError(ErrorCodes.BAD_REQUEST, "organizationId is required");
        }

        const paginationToken = parsePaginationToken(req.pagination?.token);

        // grab the first sort entry - only 1 supported here
        const sort = req.sort?.[0];
        // defaults to name
        const orderBy = sort?.field || "name";
        const sortOrder = sort?.order ?? SortOrder.ASC;
        // defaults to ascending
        const orderDir = this.apiConverter.fromSortOrder(sortOrder);

        if (!["name", "creationTime"].includes(orderBy as string)) {
            throw new ApplicationError(ErrorCodes.BAD_REQUEST, "orderBy must be one of 'name' or 'creationTime'");
        }

        const { rows } = await this.projectService.findProjects(ctxUserId(), {
            organizationId: req.organizationId,
            searchTerm: req.searchTerm,
            prebuildsEnabled: req.prebuildsEnabled,
            orderBy: orderBy as keyof Project,
            orderDir,
            // We request 1 additional record to help determine if there are more results
            limit: limit + 1,
            offset: paginationToken.offset,
        });

        // Drop the extra record we requested to determine if there are more results
        const pagedRows = rows.slice(0, limit);

        const response = new ListConfigurationsResponse({
            configurations: pagedRows.map((project) => this.apiConverter.toConfiguration(project)),
        });
        response.pagination = new PaginationResponse();

        // If we got back an extra row, it means there are more results
        if (rows.length > limit) {
            const nextToken: PaginationToken = {
                offset: paginationToken.offset + limit,
            };

            response.pagination.nextToken = generatePaginationToken(nextToken);
        }

        return response;
    }

    async updateConfiguration(req: UpdateConfigurationRequest, _: HandlerContext) {
        if (!req.configurationId) {
            throw new ApplicationError(ErrorCodes.BAD_REQUEST, "configuration_id is required");
        }

        const userId = ctxUserId();
        const installer = await this.userService.findUserById(userId, userId);
        if (!installer) {
            throw new ApplicationError(ErrorCodes.NOT_FOUND, "user not found");
        }

        const update: PartialConfiguration = {
            id: req.configurationId,
        };

        if (typeof req.name === "string") {
            update.name = req.name;
        }

        if (req.prebuildSettings !== undefined) {
            update.prebuildSettings = buildUpdateObject<DeepPartial<PrebuildSettings>>(req.prebuildSettings);
        }

        if (req.workspaceSettings !== undefined) {
            update.workspaceSettings = {};
            if (req.workspaceSettings.workspaceClass !== undefined) {
                update.workspaceSettings.workspaceClass = req.workspaceSettings.workspaceClass;
            }
            if (req.workspaceSettings.updateRestrictedWorkspaceClasses) {
                update.workspaceSettings.restrictedWorkspaceClasses = req.workspaceSettings.restrictedWorkspaceClasses;
            } else if (req.workspaceSettings.restrictedWorkspaceClasses.length > 0) {
                throw new ApplicationError(
                    ErrorCodes.BAD_REQUEST,
                    "updateRestrictedWorkspaceClasses is required to be true to update restrictedWorkspaceClasses",
                );
            }
            if (req.workspaceSettings.updateRestrictedEditorNames) {
                update.workspaceSettings.restrictedEditorNames = req.workspaceSettings.restrictedEditorNames;
            } else if (req.workspaceSettings.restrictedEditorNames.length > 0) {
                throw new ApplicationError(
                    ErrorCodes.BAD_REQUEST,
                    "updateRestrictedEditorNames is required to be true to update restrictedEditorNames",
                );
            }
        }

        if (Object.keys(update).length <= 1) {
            throw new ApplicationError(ErrorCodes.BAD_REQUEST, "nothing to update");
        }

        const project = this.apiConverter.fromPartialConfiguration(update);

        const updatedProject = await this.projectService.updateProject(installer, project);

        return {
            configuration: this.apiConverter.toConfiguration(updatedProject),
        };
    }

    async deleteConfiguration(req: DeleteConfigurationRequest, _: HandlerContext) {
        if (!req.configurationId) {
            throw new ApplicationError(ErrorCodes.BAD_REQUEST, "configuration_id is required");
        }

        await this.projectService.deleteProject(ctxUserId(), req.configurationId);

        return new DeleteConfigurationResponse();
    }
}<|MERGE_RESOLUTION|>--- conflicted
+++ resolved
@@ -29,7 +29,7 @@
 import { SortOrder } from "@gitpod/public-api/lib/gitpod/v1/sorting_pb";
 import { CommitContext, Project } from "@gitpod/gitpod-protocol";
 import { DeepPartial } from "@gitpod/gitpod-protocol/lib/util/deep-partial";
-import { ContextParser } from "../workspace/context-parser-service";
+import { ContextService } from "../workspace/context-service";
 
 function buildUpdateObject<T extends Record<string, any>>(obj: T): Partial<T> {
     const update: Partial<T> = {};
@@ -56,8 +56,8 @@
         private readonly apiConverter: PublicAPIConverter,
         @inject(UserService)
         private readonly userService: UserService,
-        @inject(ContextParser)
-        private readonly contextParser: ContextParser,
+        @inject(ContextService)
+        private readonly contextService: ContextService,
     ) {}
 
     async createConfiguration(
@@ -76,11 +76,7 @@
             throw new ApplicationError(ErrorCodes.NOT_FOUND, "user not found");
         }
 
-<<<<<<< HEAD
-        const context = await this.contextParser.handle({}, installer, req.cloneUrl);
-=======
         const context = await this.contextService.parseContextUrl(installer, req.cloneUrl);
->>>>>>> 42a02930
         if (!CommitContext.is(context)) {
             throw new ApplicationError(ErrorCodes.BAD_REQUEST, "clone_url is not valid");
         }
