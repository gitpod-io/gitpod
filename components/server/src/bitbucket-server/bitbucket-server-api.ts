--- conflicted
+++ resolved
@@ -10,11 +10,8 @@
 import { AuthProviderParams } from "../auth/auth-provider";
 import { BitbucketServerTokenHelper } from "./bitbucket-server-token-handler";
 import { CancellationToken } from "vscode-jsonrpc";
-<<<<<<< HEAD
 import { URLSearchParams } from "url";
-=======
 import * as qs from "node:querystring";
->>>>>>> 35f98d92
 
 @injectable()
 export class BitbucketServerApi {
