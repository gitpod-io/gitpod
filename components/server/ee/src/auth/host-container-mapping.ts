/**
 * Copyright (c) 2020 Gitpod GmbH. All rights reserved.
 * Licensed under the Gitpod Enterprise Source Code License,
 * See License.enterprise.txt in the project root folder.
 */

import { injectable, interfaces } from "inversify";
import { HostContainerMapping } from "../../../src/auth/host-container-mapping";
import { gitlabContainerModuleEE } from "../gitlab/container-module";
import { bitbucketContainerModuleEE } from "../bitbucket/container-module";
<<<<<<< HEAD
import { giteaContainerModuleEE } from "../gitea/container-module";
=======
import { gitHubContainerModuleEE } from "../github/container-module";
>>>>>>> a9715ee9

@injectable()
export class HostContainerMappingEE extends HostContainerMapping {
  public get(type: string): interfaces.ContainerModule[] | undefined {
    let modules = super.get(type) || [];

<<<<<<< HEAD
    switch (type) {
      case "GitLab":
        return (modules || []).concat([gitlabContainerModuleEE]);
      case "Bitbucket":
        return (modules || []).concat([bitbucketContainerModuleEE]);
      case "Gitea":
        return (modules || []).concat([giteaContainerModuleEE]);
      // case "BitbucketServer":
      // FIXME
      // return (modules || []).concat([bitbucketContainerModuleEE]);
      default:
        return modules;
=======
    public get(type: string): interfaces.ContainerModule[] | undefined {
        let modules = super.get(type) || [];

        switch (type) {
        case "GitLab":
            return (modules || []).concat([gitlabContainerModuleEE]);
        case "Bitbucket":
            return (modules || []).concat([bitbucketContainerModuleEE]);
        // case "BitbucketServer":
            // FIXME
            // return (modules || []).concat([bitbucketContainerModuleEE]);
        case "GitHub":
            return (modules || []).concat([gitHubContainerModuleEE]);
        default:
            return modules;
        }
>>>>>>> a9715ee9
    }
  }
}<|MERGE_RESOLUTION|>--- conflicted
+++ resolved
@@ -8,31 +8,11 @@
 import { HostContainerMapping } from "../../../src/auth/host-container-mapping";
 import { gitlabContainerModuleEE } from "../gitlab/container-module";
 import { bitbucketContainerModuleEE } from "../bitbucket/container-module";
-<<<<<<< HEAD
 import { giteaContainerModuleEE } from "../gitea/container-module";
-=======
 import { gitHubContainerModuleEE } from "../github/container-module";
->>>>>>> a9715ee9
 
 @injectable()
 export class HostContainerMappingEE extends HostContainerMapping {
-  public get(type: string): interfaces.ContainerModule[] | undefined {
-    let modules = super.get(type) || [];
-
-<<<<<<< HEAD
-    switch (type) {
-      case "GitLab":
-        return (modules || []).concat([gitlabContainerModuleEE]);
-      case "Bitbucket":
-        return (modules || []).concat([bitbucketContainerModuleEE]);
-      case "Gitea":
-        return (modules || []).concat([giteaContainerModuleEE]);
-      // case "BitbucketServer":
-      // FIXME
-      // return (modules || []).concat([bitbucketContainerModuleEE]);
-      default:
-        return modules;
-=======
     public get(type: string): interfaces.ContainerModule[] | undefined {
         let modules = super.get(type) || [];
 
@@ -46,10 +26,10 @@
             // return (modules || []).concat([bitbucketContainerModuleEE]);
         case "GitHub":
             return (modules || []).concat([gitHubContainerModuleEE]);
+        case "Gitea":
+              return (modules || []).concat([giteaContainerModuleEE]);
         default:
             return modules;
         }
->>>>>>> a9715ee9
     }
-  }
 }