--- conflicted
+++ resolved
@@ -8,36 +8,25 @@
 import { HostContainerMapping } from "../../../src/auth/host-container-mapping";
 import { gitlabContainerModuleEE } from "../gitlab/container-module";
 import { bitbucketContainerModuleEE } from "../bitbucket/container-module";
-<<<<<<< HEAD
-import { gitHubContainerModuleEE } from "../github/container-module";
 import { giteaContainerModuleEE } from "../gitea/container-module";
-=======
->>>>>>> 010e7f61
 
 @injectable()
 export class HostContainerMappingEE extends HostContainerMapping {
+  public get(type: string): interfaces.ContainerModule[] | undefined {
+    let modules = super.get(type) || [];
 
-    public get(type: string): interfaces.ContainerModule[] | undefined {
-        let modules = super.get(type) || [];
-
-        switch (type) {
-        case "GitLab":
-            return (modules || []).concat([gitlabContainerModuleEE]);
-        case "Bitbucket":
-            return (modules || []).concat([bitbucketContainerModuleEE]);
-<<<<<<< HEAD
-        case "GitHub":
-            return (modules || []).concat([gitHubContainerModuleEE]);
-        case "Gitea":
-            return (modules || []).concat([giteaContainerModuleEE]);
-=======
-        // case "BitbucketServer":
-            // FIXME
-            // return (modules || []).concat([bitbucketContainerModuleEE]);
->>>>>>> 010e7f61
-        default:
-            return modules;
-        }
+    switch (type) {
+      case "GitLab":
+        return (modules || []).concat([gitlabContainerModuleEE]);
+      case "Bitbucket":
+        return (modules || []).concat([bitbucketContainerModuleEE]);
+      case "Gitea":
+        return (modules || []).concat([giteaContainerModuleEE]);
+      // case "BitbucketServer":
+      // FIXME
+      // return (modules || []).concat([bitbucketContainerModuleEE]);
+      default:
+        return modules;
     }
-
+  }
 }