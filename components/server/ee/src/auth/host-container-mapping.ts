--- conflicted
+++ resolved
@@ -24,19 +24,12 @@
             // case "BitbucketServer":
             // FIXME
             // return (modules || []).concat([bitbucketContainerModuleEE]);
-<<<<<<< HEAD
-        case "GitHub":
-            return (modules || []).concat([gitHubContainerModuleEE]);
-        case "Gitea":
-              return (modules || []).concat([giteaContainerModuleEE]);
-        default:
-            return modules;
-=======
             case "GitHub":
                 return (modules || []).concat([gitHubContainerModuleEE]);
+            case "Gitea":
+                return (modules || []).concat([giteaContainerModuleEE]);
             default:
                 return modules;
->>>>>>> 9eb5fceb
         }
     }
 }