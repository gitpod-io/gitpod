/**
 * Copyright (c) 2020 Gitpod GmbH. All rights reserved.
 * Licensed under the Gitpod Enterprise Source Code License,
 * See License.enterprise.txt in the project root folder.
 */

import * as express from "express";
import { Server } from "../../src/server";
import { inject } from "inversify";
import { GitpodClient, GitpodServer } from "@gitpod/gitpod-protocol";
import { log } from "@gitpod/gitpod-protocol/lib/util/logging";
import { GitLabApp } from "./prebuilds/gitlab-app";
import { BitbucketApp } from "./prebuilds/bitbucket-app";
import { GithubApp } from "./prebuilds/github-app";
import { GiteaApp } from './prebuilds/gitea-app';
import { SnapshotService } from "./workspace/snapshot-service";
import { GitHubEnterpriseApp } from "./prebuilds/github-enterprise-app";
import { BitbucketServerApp } from "./prebuilds/bitbucket-server-app";

export class ServerEE<C extends GitpodClient, S extends GitpodServer> extends Server<C, S> {
    @inject(GithubApp) protected readonly githubApp: GithubApp;
    @inject(GitLabApp) protected readonly gitLabApp: GitLabApp;
    @inject(BitbucketApp) protected readonly bitbucketApp: BitbucketApp;
<<<<<<< HEAD
    @inject(GiteaApp) protected readonly giteaApp: GiteaApp;
=======
    @inject(BitbucketServerApp) protected readonly bitbucketServerApp: BitbucketServerApp;
>>>>>>> 7b27392b
    @inject(SnapshotService) protected readonly snapshotService: SnapshotService;
    @inject(GitHubEnterpriseApp) protected readonly gitHubEnterpriseApp: GitHubEnterpriseApp;

    public async init(app: express.Application) {
        await super.init(app);

        // Start Snapshot Service
        await this.snapshotService.start();
    }

    protected async registerRoutes(app: express.Application): Promise<void> {
        await super.registerRoutes(app);

        if (this.config.githubApp?.enabled && this.githubApp.server) {
            log.info("Registered GitHub app at /apps/github");
            app.use("/apps/github/", this.githubApp.server?.expressApp);
            log.debug(`GitHub app ready under ${this.githubApp.server.expressApp.path()}`);
        } else {
            log.info("GitHub app disabled");
        }

        log.info("Registered GitLab app at " + GitLabApp.path);
        app.use(GitLabApp.path, this.gitLabApp.router);

        log.info("Registered Bitbucket app at " + BitbucketApp.path);
        app.use(BitbucketApp.path, this.bitbucketApp.router);

        log.info("Registered GitHub EnterpriseApp app at " + GitHubEnterpriseApp.path);
        app.use(GitHubEnterpriseApp.path, this.gitHubEnterpriseApp.router);

        log.info("Registered Bitbucket Server app at " + BitbucketServerApp.path);
        app.use(BitbucketServerApp.path, this.bitbucketServerApp.router);
    }
}<|MERGE_RESOLUTION|>--- conflicted
+++ resolved
@@ -21,11 +21,8 @@
     @inject(GithubApp) protected readonly githubApp: GithubApp;
     @inject(GitLabApp) protected readonly gitLabApp: GitLabApp;
     @inject(BitbucketApp) protected readonly bitbucketApp: BitbucketApp;
-<<<<<<< HEAD
     @inject(GiteaApp) protected readonly giteaApp: GiteaApp;
-=======
     @inject(BitbucketServerApp) protected readonly bitbucketServerApp: BitbucketServerApp;
->>>>>>> 7b27392b
     @inject(SnapshotService) protected readonly snapshotService: SnapshotService;
     @inject(GitHubEnterpriseApp) protected readonly gitHubEnterpriseApp: GitHubEnterpriseApp;
 
