--- conflicted
+++ resolved
@@ -7,24 +7,14 @@
 import * as express from "express";
 import { Server } from "../../src/server";
 import { inject } from "inversify";
-<<<<<<< HEAD
-import { GitpodClient, GitpodServer } from '@gitpod/gitpod-protocol';
-import { log } from '@gitpod/gitpod-protocol/lib/util/logging';
-import { GitLabApp } from './prebuilds/gitlab-app';
-import { BitbucketApp } from './prebuilds/bitbucket-app';
-import { GithubApp } from './prebuilds/github-app';
-import { GiteaApp } from './prebuilds/gitea-app';
-import { SnapshotService } from './workspace/snapshot-service';
-import { GitHubEnterpriseApp } from './prebuilds/github-enterprise-app';
-=======
 import { GitpodClient, GitpodServer } from "@gitpod/gitpod-protocol";
 import { log } from "@gitpod/gitpod-protocol/lib/util/logging";
 import { GitLabApp } from "./prebuilds/gitlab-app";
 import { BitbucketApp } from "./prebuilds/bitbucket-app";
 import { GithubApp } from "./prebuilds/github-app";
+import { GiteaApp } from './prebuilds/gitea-app';
 import { SnapshotService } from "./workspace/snapshot-service";
 import { GitHubEnterpriseApp } from "./prebuilds/github-enterprise-app";
->>>>>>> 9eb5fceb
 
 export class ServerEE<C extends GitpodClient, S extends GitpodServer> extends Server<C, S> {
     @inject(GithubApp) protected readonly githubApp: GithubApp;
