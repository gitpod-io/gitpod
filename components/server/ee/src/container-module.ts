/**
 * Copyright (c) 2020 Gitpod GmbH. All rights reserved.
 * Licensed under the Gitpod Enterprise Source Code License,
 * See License.enterprise.txt in the project root folder.
 */

import { ContainerModule } from "inversify";
import { GitpodServerImpl } from "../../src/workspace/gitpod-server-impl";
import { GitpodServerEEImpl } from "./workspace/gitpod-server-impl";
import { Server } from "../../src/server";
import { ServerEE } from "./server";
import { UserController } from "../../src/user/user-controller";
import { UserControllerEE } from "./user/user-controller";
import { LicenseEvaluator, LicenseKeySource } from "@gitpod/licensor/lib";
import { DBLicenseKeySource } from "./license-source";
import { UserService } from "../../src/user/user-service";
import { UserServiceEE } from "./user/user-service";
import { HostContainerMapping } from "../../src/auth/host-container-mapping";
import { HostContainerMappingEE } from "./auth/host-container-mapping";
import { PrebuildManager } from "./prebuilds/prebuild-manager";
import { GithubApp } from "./prebuilds/github-app";
import { GithubAppRules } from "./prebuilds/github-app-rules";
import { PrebuildStatusMaintainer } from "./prebuilds/prebuilt-status-maintainer";
import { GitLabApp } from "./prebuilds/gitlab-app";
import { BitbucketApp } from "./prebuilds/bitbucket-app";
import { GitHubEnterpriseApp } from "./prebuilds/github-enterprise-app";
import { IPrefixContextParser } from "../../src/workspace/context-parser";
import { StartPrebuildContextParser } from "./prebuilds/start-prebuild-context-parser";
import { WorkspaceFactory } from "../../src/workspace/workspace-factory";
import { WorkspaceFactoryEE } from "./workspace/workspace-factory";
import { MonitoringEndpointsAppEE } from "./monitoring-endpoint-ee";
import { MonitoringEndpointsApp } from "../../src/monitoring-endpoints";
import { WorkspaceHealthMonitoring } from "./workspace/workspace-health-monitoring";
import { AccountService } from "@gitpod/gitpod-payment-endpoint/lib/accounting/account-service";
import {
    AccountServiceImpl,
    SubscriptionService,
    TeamSubscriptionService,
} from "@gitpod/gitpod-payment-endpoint/lib/accounting";
import {
    ChargebeeProvider,
    ChargebeeProviderOptions,
    UpgradeHelper,
} from "@gitpod/gitpod-payment-endpoint/lib/chargebee";
import { ChargebeeCouponComputer } from "./user/coupon-computer";
import { ChargebeeService } from "./user/chargebee-service";
import { EligibilityService } from "./user/eligibility-service";
import { AccountStatementProvider } from "./user/account-statement-provider";
import { WorkspaceStarterEE } from "./workspace/workspace-starter";
import { WorkspaceStarter } from "../../src/workspace/workspace-starter";
import { UserDeletionService } from "../../src/user/user-deletion-service";
import { BlockedUserFilter } from "../../src/auth/blocked-user-filter";
import { EMailDomainService, EMailDomainServiceImpl } from "./auth/email-domain-service";
import { UserDeletionServiceEE } from "./user/user-deletion-service";
import { GitHubAppSupport } from "./github/github-app-support";
import { GitLabAppSupport } from "./gitlab/gitlab-app-support";
import { Config } from "../../src/config";
import { SnapshotService } from "./workspace/snapshot-service";
import { BitbucketAppSupport } from "./bitbucket/bitbucket-app-support";
<<<<<<< HEAD
import { GiteaAppSupport } from "./gitea/gitea-app-support";
import { GiteaApp } from "./prebuilds/gitea-app";
=======
import { UserCounter } from "./user/user-counter";
>>>>>>> 9eb5fceb

export const productionEEContainerModule = new ContainerModule((bind, unbind, isBound, rebind) => {
    rebind(Server).to(ServerEE).inSingletonScope();
    rebind(UserService).to(UserServiceEE).inSingletonScope();
    rebind(WorkspaceFactory).to(WorkspaceFactoryEE).inSingletonScope();
    rebind(MonitoringEndpointsApp).to(MonitoringEndpointsAppEE).inSingletonScope();

    bind(WorkspaceHealthMonitoring).toSelf().inSingletonScope();
    bind(PrebuildManager).toSelf().inSingletonScope();
    bind(IPrefixContextParser).to(StartPrebuildContextParser).inSingletonScope();
    bind(GithubApp).toSelf().inSingletonScope();
    bind(GitHubAppSupport).toSelf().inSingletonScope();
    bind(GithubAppRules).toSelf().inSingletonScope();
    bind(PrebuildStatusMaintainer).toSelf().inSingletonScope();
    bind(GitLabApp).toSelf().inSingletonScope();
    bind(GitLabAppSupport).toSelf().inSingletonScope();
    bind(BitbucketApp).toSelf().inSingletonScope();
    bind(BitbucketAppSupport).toSelf().inSingletonScope();
    bind(GiteaApp).toSelf().inSingletonScope();
    bind(GiteaAppSupport).toSelf().inSingletonScope();
    bind(GitHubEnterpriseApp).toSelf().inSingletonScope();

    bind(UserCounter).toSelf().inSingletonScope();

    bind(LicenseEvaluator).toSelf().inSingletonScope();
    bind(LicenseKeySource).to(DBLicenseKeySource).inSingletonScope();

    // GitpodServerImpl (stateful per user)
    rebind(GitpodServerImpl).to(GitpodServerEEImpl).inRequestScope();
    bind(EligibilityService).toSelf().inRequestScope();
    bind(AccountStatementProvider).toSelf().inRequestScope();

    // various
    rebind(HostContainerMapping).to(HostContainerMappingEE).inSingletonScope();
    bind(EMailDomainService).to(EMailDomainServiceImpl).inSingletonScope();
    rebind(BlockedUserFilter).toService(EMailDomainService);
    rebind(UserController).to(UserControllerEE).inSingletonScope();
    bind(SnapshotService).toSelf().inSingletonScope();

    bind(UserDeletionServiceEE).toSelf().inSingletonScope();
    rebind(UserDeletionService).to(UserDeletionServiceEE).inSingletonScope();

    // workspace management
    rebind(WorkspaceStarter).to(WorkspaceStarterEE).inSingletonScope();

    // acounting
    bind(AccountService).to(AccountServiceImpl).inSingletonScope();
    bind(SubscriptionService).toSelf().inSingletonScope();
    bind(TeamSubscriptionService).toSelf().inSingletonScope();

    // payment/billing
    bind(ChargebeeProvider).toSelf().inSingletonScope();
    bind(ChargebeeProviderOptions)
        .toDynamicValue((ctx) => {
            const config = ctx.container.get<Config>(Config);
            return config.chargebeeProviderOptions;
        })
        .inSingletonScope();
    bind(UpgradeHelper).toSelf().inSingletonScope();
    bind(ChargebeeCouponComputer).toSelf().inSingletonScope();
    bind(ChargebeeService).toSelf().inSingletonScope();
});<|MERGE_RESOLUTION|>--- conflicted
+++ resolved
@@ -57,12 +57,9 @@
 import { Config } from "../../src/config";
 import { SnapshotService } from "./workspace/snapshot-service";
 import { BitbucketAppSupport } from "./bitbucket/bitbucket-app-support";
-<<<<<<< HEAD
 import { GiteaAppSupport } from "./gitea/gitea-app-support";
 import { GiteaApp } from "./prebuilds/gitea-app";
-=======
 import { UserCounter } from "./user/user-counter";
->>>>>>> 9eb5fceb
 
 export const productionEEContainerModule = new ContainerModule((bind, unbind, isBound, rebind) => {
     rebind(Server).to(ServerEE).inSingletonScope();
