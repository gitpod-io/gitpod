--- conflicted
+++ resolved
@@ -73,19 +73,6 @@
             small: "2px",
             medium: "5px",
         },
-<<<<<<< HEAD
-    },
-    variants: {
-        extend: {
-            opacity: ['disabled'],
-            display: ['dark'],
-            invert: ['dark'],
-        }
-    },
-    plugins: [
-        require('@tailwindcss/forms'),
-        require('tailwind-underline-utils'),
-=======
         filter: {
             // defaults to {}
             // https://github.com/benface/tailwindcss-filters#usage
@@ -104,8 +91,5 @@
     plugins: [
         require("@tailwindcss/forms"),
         require("tailwind-underline-utils"),
-        require("tailwindcss-filters"),
-        // ...
->>>>>>> f1664590
     ],
 };