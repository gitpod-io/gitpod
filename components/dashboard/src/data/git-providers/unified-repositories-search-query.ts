--- conflicted
+++ resolved
@@ -61,26 +61,9 @@
     }, [configurationSearch.data, excludeConfigurations]);
 
     const filteredRepos = useMemo(() => {
-<<<<<<< HEAD
-        const repos = [suggestedQuery.data || [], searchQuery.data || []].flat();
-
-        return deduplicateAndFilterRepositories(searchString, excludeConfigurations, onlyConfigurations, repos);
-    }, [excludeConfigurations, onlyConfigurations, searchQuery.data, searchString, suggestedQuery.data]);
-=======
-        if (showExamples && searchString.length === 0) {
-            return PREDEFINED_REPOS.map(
-                (repo) =>
-                    new SuggestedRepository({
-                        url: repo.url,
-                        repoName: repo.repoName,
-                    }),
-            );
-        }
-
         const repos = [suggestedQuery.data || [], searchQuery.data || [], flattenedConfigurations ?? []].flat();
         return deduplicateAndFilterRepositories(searchString, excludeConfigurations, onlyConfigurations, repos);
     }, [
-        showExamples,
         searchString,
         suggestedQuery.data,
         searchQuery.data,
@@ -88,7 +71,6 @@
         excludeConfigurations,
         onlyConfigurations,
     ]);
->>>>>>> acae8dee
 
     return {
         data: filteredRepos,
