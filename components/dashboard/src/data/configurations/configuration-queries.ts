--- conflicted
+++ resolved
@@ -7,15 +7,10 @@
 import { useInfiniteQuery, useMutation, useQuery, useQueryClient } from "@tanstack/react-query";
 import { useCurrentOrg } from "../organizations/orgs-query";
 import { configurationClient } from "../../service/public-api";
-<<<<<<< HEAD
-import type { Configuration } from "@gitpod/public-api/lib/gitpod/v1/configuration_pb";
-import type { DeepPartial } from "@gitpod/gitpod-protocol/lib/util/deep-partial";
-=======
 import { SortOrder } from "@gitpod/public-api/lib/gitpod/v1/sorting_pb";
 import { TableSortOrder } from "@podkit/tables/SortableTable";
 import type { Configuration, UpdateConfigurationRequest } from "@gitpod/public-api/lib/gitpod/v1/configuration_pb";
 import type { PartialMessage } from "@bufbuild/protobuf";
->>>>>>> ce1e7706
 
 const BASE_KEY = "configurations";
 
@@ -105,34 +100,20 @@
     });
 };
 
-<<<<<<< HEAD
-type PartialConfiguration = DeepPartial<Configuration> & Pick<Configuration, "id">;
-
-export const useUpdateConfiguration = () => {
-=======
 export type PartialConfiguration = PartialMessage<UpdateConfigurationRequest> &
     Pick<UpdateConfigurationRequest, "configurationId">;
 
 export const useConfigurationMutation = () => {
->>>>>>> ce1e7706
     const queryClient = useQueryClient();
 
     return useMutation<Configuration, Error, PartialConfiguration>({
         mutationFn: async (configuration) => {
             const updated = await configurationClient.updateConfiguration({
-<<<<<<< HEAD
-                configurationId: configuration.id,
-=======
                 configurationId: configuration.configurationId,
->>>>>>> ce1e7706
                 name: configuration.name,
                 workspaceSettings: configuration.workspaceSettings,
                 prebuildSettings: configuration.prebuildSettings,
             });
-<<<<<<< HEAD
-            queryClient.invalidateQueries({ queryKey: ["configurations", "list"] });
-            queryClient.invalidateQueries({ queryKey: getConfigurationQueryKey(configuration.id) });
-=======
 
             if (!updated.configuration) {
                 throw new Error("Failed to update configuration");
@@ -140,7 +121,6 @@
 
             queryClient.invalidateQueries({ queryKey: ["configurations", "list"] });
             queryClient.invalidateQueries({ queryKey: getConfigurationQueryKey(configuration.configurationId) });
->>>>>>> ce1e7706
 
             return updated.configuration;
         },
