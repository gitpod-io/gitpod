/**
 * Copyright (c) 2024 Gitpod GmbH. All rights reserved.
 * Licensed under the GNU Affero General Public License (AGPL).
 * See License.AGPL.txt in the project root for license information.
 */

import EventEmitter from "events";
import { prebuildClient } from "../../service/public-api";
import { useEffect, useState } from "react";
import { matchPrebuildError, onDownloadPrebuildLogsUrl } from "@gitpod/public-api-common/lib/prebuild-utils";
import { Disposable } from "@gitpod/gitpod-protocol";
import { ApplicationError, ErrorCodes } from "@gitpod/gitpod-protocol/lib/messaging/error";

export function usePrebuildLogsEmitter(prebuildId: string, taskId: string) {
    const [emitter] = useState(new EventEmitter());
    const [isLoading, setIsLoading] = useState(true);
    const [disposable, setDisposable] = useState<Disposable | undefined>();

    useEffect(() => {
        setIsLoading(true);
    }, [prebuildId, taskId]);

    useEffect(() => {
        const controller = new AbortController();
        const watch = async () => {
            if (!prebuildId || !taskId) {
                setIsLoading(false);
                return;
            }
            let dispose: () => void | undefined;
            controller.signal.addEventListener("abort", () => {
                dispose?.();
            });
            const prebuild = await prebuildClient.getPrebuild({ prebuildId });
            const task = prebuild.prebuild?.status?.taskLogs?.find((log) => log.taskId === taskId);
<<<<<<< HEAD
            if (!task) {
                setIsLoading(false);
                throw new ApplicationError(ErrorCodes.NOT_FOUND, "Task not found");
=======
            if (!task?.logUrl) {
                throw new Error("no prebuild logs url found");
>>>>>>> b0ccd6d9
            }
            dispose = onDownloadPrebuildLogsUrl(
                task.logUrl,
                (msg) => {
                    const error = matchPrebuildError(msg);
                    if (!error) {
                        emitter.emit("logs", msg);
                    } else {
                        emitter.emit("logs-error", error);
                    }
                },
                {
                    includeCredentials: true,
                    maxBackoffTimes: 3,
                    onEnd: () => {
                        setIsLoading(false);
                    },
                },
            );
        };
        watch()
            .then(() => {})
            .catch((err) => {
                emitter.emit("error", err);
            });
        setDisposable(
            Disposable.create(() => {
                controller.abort();
            }),
        );
        return () => {
            controller.abort();
        };
    }, [emitter, prebuildId, taskId]);
    return { emitter, isLoading, disposable };
}<|MERGE_RESOLUTION|>--- conflicted
+++ resolved
@@ -33,14 +33,9 @@
             });
             const prebuild = await prebuildClient.getPrebuild({ prebuildId });
             const task = prebuild.prebuild?.status?.taskLogs?.find((log) => log.taskId === taskId);
-<<<<<<< HEAD
-            if (!task) {
+            if (!task?.logUrl) {
                 setIsLoading(false);
                 throw new ApplicationError(ErrorCodes.NOT_FOUND, "Task not found");
-=======
-            if (!task?.logUrl) {
-                throw new Error("no prebuild logs url found");
->>>>>>> b0ccd6d9
             }
             dispose = onDownloadPrebuildLogsUrl(
                 task.logUrl,
