/**
 * Copyright (c) 2022 Gitpod GmbH. All rights reserved.
 * Licensed under the GNU Affero General Public License (AGPL).
 * See License.AGPL.txt in the project root for license information.
 */

import { useState } from "react";
import Alert, { AlertType } from "../components/Alert";
import Modal, { ModalBody, ModalFooter, ModalHeader } from "../components/Modal";
import PhoneInput from "react-intl-tel-input";
import "react-intl-tel-input/dist/main.css";
import "./phone-input.css";
import { Button } from "@podkit/buttons/Button";
import { LinkButton } from "../components/LinkButton";
import { useFeatureFlag } from "../data/featureflag-query";
import { verificationClient } from "../service/public-api";
<<<<<<< HEAD
import { TextInputField } from "../components/forms/TextInputField";
import { InputField } from "../components/forms/InputField";
=======
import { InputField } from "../components/forms/InputField";
import { TextInputField } from "../components/forms/TextInputField";
>>>>>>> 020d494e

interface VerifyModalState {
    phoneNumber?: string;
    phoneNumberValid?: boolean;
    sent?: Date;
    sending?: boolean;
    message?: {
        type: AlertType;
        text: string;
    };
    token?: string;
    verified?: boolean;
}

export function VerifyModal() {
    const [state, setState] = useState<VerifyModalState>({});
    const [verificationId, setVerificationId] = useState("");
    const phoneVerificationByCall = useFeatureFlag("phoneVerificationByCall");

    if (!state.sent) {
        const sendCode = async () => {
            try {
                setState({
                    ...state,
                    message: undefined,
                    sending: true,
                });
                const resp = await verificationClient.sendPhoneNumberVerificationToken({
                    phoneNumber: state.phoneNumber || "",
                });
                setVerificationId(resp.verificationId);
                setState({
                    ...state,
                    sending: false,
                    sent: new Date(),
                });
            } catch (err) {
                setState({
                    sent: undefined,
                    sending: false,
                    message: {
                        type: "error",
                        text: err.toString(),
                    },
                });
            }
        };
        return (
            <Modal
                onClose={() => {}}
                closeable={false}
                onSubmit={sendCode}
                title="User Validation Required"
                buttons={
                    <div>
                        <Button type="submit" disabled={!state.phoneNumberValid || state.sending}>
                            {phoneVerificationByCall ? "Send Code via Voice call" : "Send Code via SMS"}
                        </Button>
                    </div>
                }
                visible={true}
            >
                <Alert type="warning" className="mt-2">
                    To use Gitpod you'll need to validate your account with your phone number. This is required to
                    discourage and reduce abuse on Gitpod infrastructure.
                </Alert>
                <div className="text-gray-600 dark:text-gray-400 mt-2">
                    Enter a mobile phone number you would like to use to verify your account. Having trouble?{" "}
                    <a className="gp-link" href="https://www.gitpod.io/contact/support">
                        Contact support
                    </a>
                </div>
                {state.message ? (
                    <Alert type={state.message.type} className="mt-4 py-3">
                        {state.message.text}
                    </Alert>
                ) : (
                    <></>
                )}

                <InputField label="Mobile Phone Number">
                    {/* HACK: Below we are adding a dummy dom element that is not visible, to reference the classes so they are not removed by purgeCSS. */}
                    <input type="tel" className="hidden intl-tel-input country-list" />
                    <PhoneInput
                        autoFocus={true}
                        containerClassName={"allow-dropdown w-full intl-tel-input"}
                        inputClassName={"w-full"}
                        allowDropdown={true}
                        defaultCountry={""}
                        autoHideDialCode={false}
                        onPhoneNumberChange={(isValid, phoneNumberRaw, countryData) => {
                            let phoneNumber = phoneNumberRaw;
                            if (!phoneNumber.startsWith("+") && !phoneNumber.startsWith("00")) {
                                phoneNumber = "+" + countryData.dialCode + phoneNumber;
                            }
                            setState({
                                ...state,
                                phoneNumber,
                                phoneNumberValid: isValid,
                            });
                        }}
                    />
                </InputField>
            </Modal>
        );
    } else if (!state.verified) {
        const isTokenFilled = () => {
            return state.token && /\d{6}/.test(state.token);
        };
        const verifyToken = async () => {
            try {
                const resp = await verificationClient.verifyPhoneNumberVerificationToken({
                    verificationId,
                    token: state.token,
                    phoneNumber: state.phoneNumber,
                });
                const verified = resp.verified;
                if (verified) {
                    setState({
                        ...state,
                        verified: true,
                        message: undefined,
                    });
                } else {
                    setState({
                        ...state,
                        message: {
                            type: "error",
                            text: `Invalid verification code.`,
                        },
                    });
                }
            } catch (err) {
                setState({
                    sent: undefined,
                    sending: false,
                    message: {
                        type: "error",
                        text: err.toString(),
                    },
                });
            }
        };

        const reset = () => {
            setState({
                ...state,
                sent: undefined,
                message: undefined,
                token: undefined,
            });
        };
        return (
            <Modal
                onClose={() => {}}
                closeable={false}
                onSubmit={verifyToken}
                title="User Validation Required"
                buttons={
                    <div>
                        <Button type="submit" disabled={!isTokenFilled()}>
                            Validate Account
                        </Button>
                    </div>
                }
                visible={true}
            >
                <Alert type="warning" className="mt-2">
                    To use Gitpod you'll need to validate your account with your phone number. This is required to
                    discourage and reduce abuse on Gitpod infrastructure.
                </Alert>
                <div className="pt-4">
                    <LinkButton onClick={reset}>&larr; Use a different phone number</LinkButton>
                </div>
                <div className="text-gray-600 dark:text-gray-400 pt-4">
                    Enter the verification code we sent to {state.phoneNumber}.<br />
                    Having trouble?{" "}
                    <a className="gp-link" href="https://www.gitpod.io/contact/support">
                        Contact support
                    </a>
                </div>
                {state.message ? (
                    <Alert type={state.message.type} className="mt-4 py-3">
                        {state.message.text}
                    </Alert>
                ) : (
                    <></>
                )}
                <TextInputField
                    label="Verification Code"
                    placeholder={phoneVerificationByCall ? "Enter code sent via phone call" : "Enter code sent via SMS"}
                    type="text"
                    value={state.token}
                    autoFocus
                    onChange={(val) => {
                        setState({
                            ...state,
                            token: val,
                        });
                    }}
                />
            </Modal>
        );
    } else {
        const continueStartWorkspace = () => {
            window.location.reload();
        };
        return (
            <Modal onClose={continueStartWorkspace} closeable={false} onSubmit={continueStartWorkspace} visible={true}>
                <ModalHeader>User Validation Successful</ModalHeader>
                <ModalBody>
                    <Alert type="success" className="mt-2">
                        Your account has been successfully verified.
                    </Alert>
                </ModalBody>
                <ModalFooter>
                    <Button type="submit">Continue</Button>
                </ModalFooter>
            </Modal>
        );
    }
}<|MERGE_RESOLUTION|>--- conflicted
+++ resolved
@@ -14,13 +14,8 @@
 import { LinkButton } from "../components/LinkButton";
 import { useFeatureFlag } from "../data/featureflag-query";
 import { verificationClient } from "../service/public-api";
-<<<<<<< HEAD
-import { TextInputField } from "../components/forms/TextInputField";
-import { InputField } from "../components/forms/InputField";
-=======
 import { InputField } from "../components/forms/InputField";
 import { TextInputField } from "../components/forms/TextInputField";
->>>>>>> 020d494e
 
 interface VerifyModalState {
     phoneNumber?: string;
