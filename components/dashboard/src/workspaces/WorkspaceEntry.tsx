/**
 * Copyright (c) 2021 Gitpod GmbH. All rights reserved.
 * Licensed under the GNU Affero General Public License (AGPL).
 * See License.AGPL.txt in the project root for license information.
 */

import { GitpodHostUrl } from "@gitpod/gitpod-protocol/lib/util/gitpod-host-url";
import { FunctionComponent, useCallback, useMemo, useState } from "react";
import { Item, ItemFieldIcon } from "../components/ItemsList";
import PendingChangesDropdown from "../components/PendingChangesDropdown";
import Tooltip from "../components/Tooltip";
import dayjs from "dayjs";
import { WorkspaceEntryOverflowMenu } from "./WorkspaceOverflowMenu";
import { WorkspaceStatusIndicator } from "./WorkspaceStatusIndicator";
import { Workspace } from "@gitpod/public-api/lib/gitpod/v1/workspace_pb";
import { GitBranchIcon, PinIcon } from "lucide-react";
import { useUpdateWorkspaceMutation } from "../data/workspaces/update-workspace-mutation";

type Props = {
    info: Workspace;
    shortVersion?: boolean;
};

export const WorkspaceEntry: FunctionComponent<Props> = ({ info, shortVersion }) => {
    const [menuActive, setMenuActive] = useState(false);
    const updateWorkspace = useUpdateWorkspaceMutation();

    const gitStatus = info.status?.gitStatus;

    const workspace = info;
    const currentBranch = gitStatus?.branch || "<unknown>";
    const project = getProjectPath(workspace);

    const changeMenuState = (state: boolean) => {
        setMenuActive(state);
    };

    const togglePinned = useCallback(() => {
        updateWorkspace.mutate({
            workspaceId: workspace.id,
            metadata: {
                pinned: !workspace.metadata?.pinned,
            },
        });
    }, [updateWorkspace, workspace.id, workspace.metadata?.pinned]);

    // Could this be `/start#${workspace.id}` instead?
    const startUrl = useMemo(
        () =>
            new GitpodHostUrl(window.location.href)
                .with({
                    pathname: "/start/",
                    hash: "#" + workspace.id,
                })
                .toString(),
        [workspace.id],
    );

    let gridCol =
        "grid-cols-[minmax(32px,32px),minmax(100px,auto),minmax(100px,300px),minmax(80px,160px),minmax(32px,32px),minmax(32px,32px)]";
    if (shortVersion) {
        gridCol = "grid-cols-[minmax(32px,32px),minmax(100px,auto)]";
    }

    return (
        <Item className={`whitespace-nowrap py-6 px-4 gap-3 grid ${gridCol}`} solid={menuActive}>
            <ItemFieldIcon className="min-w-8">
                <WorkspaceStatusIndicator status={workspace?.status} />
            </ItemFieldIcon>
            <div className="flex-grow flex flex-col h-full py-auto truncate">
                <a href={startUrl}>
                    <div className="font-medium text-gray-800 dark:text-gray-200 truncate hover:text-blue-600 dark:hover:text-blue-400">
                        {info.id}
                    </div>
                </a>
                <Tooltip content={project ? "https://" + project : ""} allowWrap={true}>
                    <a href={project ? "https://" + project : undefined}>
                        <div className="text-sm overflow-ellipsis truncate text-gray-400 dark:text-gray-500 hover:text-blue-600 dark:hover:text-blue-400">
                            {project || "Unknown"}
                        </div>
                    </a>
                </Tooltip>
            </div>
            {!shortVersion && (
                <>
<<<<<<< HEAD
                    <div className="w-2/12 sm:w-3/12 xl:w-4/12 flex flex-col xl:items-center px-1 md:px-3">
=======
                    <div className="flex flex-col justify-between">
>>>>>>> fd1604d7
                        <div className="text-gray-500 dark:text-gray-400 flex flex-row gap-1 items-center overflow-hidden">
                            <div className="min-w-4">
                                <GitBranchIcon className="h-4 w-4" />
                            </div>
                            <Tooltip
                                content={currentBranch}
                                className="truncate overflow-ellipsis max-w-[120px] w-auto"
                            >
                                {currentBranch}
                            </Tooltip>
                        </div>
                        <div className="mr-auto">
                            <PendingChangesDropdown gitStatus={gitStatus} />
                        </div>
<<<<<<< HEAD
                        <div className="hidden xl:flex xl:items-center xl:min-w-46">
                            <PendingChangesDropdown gitStatus={gitStatus} />
                        </div>
                    </div>
                    <div className="px-1 md:px-3 flex items-center min-w-96 w-28 lg:w-44 text-right">
=======
                    </div>
                    <div className="flex items-center">
>>>>>>> fd1604d7
                        <Tooltip
                            content={`Last Activate ${dayjs(
                                info.status!.phase!.lastTransitionTime!.toDate(),
                            ).fromNow()}`}
                            className="w-full"
                        >
                            <div className="text-sm w-full text-gray-400 overflow-ellipsis truncate">
                                {dayjs(info.status?.phase?.lastTransitionTime?.toDate() ?? new Date()).fromNow()}
                            </div>
                        </Tooltip>
                    </div>
                    <div className="min-w-8 flex items-center">
                        <div
                            onClick={togglePinned}
                            className={
                                "group px-2 flex items-center hover:bg-gray-200 dark:hover:bg-gray-700 rounded-md cursor-pointer h-8 w-8"
                            }
                        >
                            <Tooltip content={workspace.metadata?.pinned ? "Unpin" : "Pin"}>
                                <PinIcon
                                    className={
                                        "w-4 h-4 self-center " +
                                        (workspace.metadata?.pinned
                                            ? "text-gray-600 dark:text-gray-300"
                                            : "text-gray-300 dark:text-gray-600 group-hover:text-gray-600 dark:group-hover:text-gray-300")
                                    }
                                />
                            </Tooltip>
                        </div>
                    </div>
                    <WorkspaceEntryOverflowMenu changeMenuState={changeMenuState} info={info} />
                </>
            )}
        </Item>
    );
};

export function getProjectPath(ws: Workspace) {
    // TODO: Remove and call papi ContextService
    return ws.metadata!.originalContextUrl.replace("https://", "");
}<|MERGE_RESOLUTION|>--- conflicted
+++ resolved
@@ -83,11 +83,7 @@
             </div>
             {!shortVersion && (
                 <>
-<<<<<<< HEAD
-                    <div className="w-2/12 sm:w-3/12 xl:w-4/12 flex flex-col xl:items-center px-1 md:px-3">
-=======
                     <div className="flex flex-col justify-between">
->>>>>>> fd1604d7
                         <div className="text-gray-500 dark:text-gray-400 flex flex-row gap-1 items-center overflow-hidden">
                             <div className="min-w-4">
                                 <GitBranchIcon className="h-4 w-4" />
@@ -102,16 +98,8 @@
                         <div className="mr-auto">
                             <PendingChangesDropdown gitStatus={gitStatus} />
                         </div>
-<<<<<<< HEAD
-                        <div className="hidden xl:flex xl:items-center xl:min-w-46">
-                            <PendingChangesDropdown gitStatus={gitStatus} />
-                        </div>
-                    </div>
-                    <div className="px-1 md:px-3 flex items-center min-w-96 w-28 lg:w-44 text-right">
-=======
                     </div>
                     <div className="flex items-center">
->>>>>>> fd1604d7
                         <Tooltip
                             content={`Last Activate ${dayjs(
                                 info.status!.phase!.lastTransitionTime!.toDate(),
