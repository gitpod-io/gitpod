--- conflicted
+++ resolved
@@ -8,12 +8,8 @@
 import { StartWorkspaceModalKeyBinding } from "../App";
 import DropDown from "../components/DropDown";
 import search from "../icons/search.svg";
-<<<<<<< HEAD
-import { Button } from "@podkit/buttons/Button";
+import { LinkButton } from "@podkit/buttons/LinkButton";
 import { isGitpodIo } from "../utils";
-=======
-import { LinkButton } from "@podkit/buttons/LinkButton";
->>>>>>> ecd52dc5
 
 type WorkspacesSearchBarProps = {
     searchTerm: string;
