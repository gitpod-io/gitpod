--- conflicted
+++ resolved
@@ -14,12 +14,9 @@
 import { toRemoteURL } from "./render-utils";
 import { prebuildStatusIcon } from "./Prebuilds";
 import { gitpodHostUrl } from "../service/service";
-<<<<<<< HEAD
 import Tooltip from "../components/Tooltip";
-=======
 import { useLatestProjectPrebuildQuery } from "../data/prebuilds/latest-project-prebuild-query";
 import { StartWorkspaceModalContext } from "../workspaces/start-workspace-modal-context";
->>>>>>> 6310989e
 
 type ProjectListItemProps = {
     project: Project;
