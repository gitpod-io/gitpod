/**
 * Copyright (c) 2021 Gitpod GmbH. All rights reserved.
 * Licensed under the GNU Affero General Public License (AGPL).
 * See License-AGPL.txt in the project root for license information.
 */

import moment from "moment";
import { Link } from "react-router-dom";
import Header from "../components/Header";
import projectsEmpty from '../images/projects-empty.svg';
import projectsEmptyDark from '../images/projects-empty-dark.svg';
import { useHistory, useLocation } from "react-router";
import { useContext, useEffect, useState } from "react";
import { getGitpodService } from "../service/service";
import { getCurrentTeam, TeamsContext } from "../teams/teams-context";
import { ThemeContext } from "../theme-context";
import { PrebuildInfo, Project } from "@gitpod/gitpod-protocol";
import { toRemoteURL } from "./render-utils";
import ContextMenu from "../components/ContextMenu";

export default function () {
    const location = useLocation();
    const history = useHistory();

    const { teams } = useContext(TeamsContext);
    const team = getCurrentTeam(location, teams);
    const [ projects, setProjects ] = useState<Project[]>([]);
    const [ lastPrebuilds, setLastPrebuilds ] = useState<Map<string, PrebuildInfo>>(new Map());

    const { isDark } = useContext(ThemeContext);

    const [searchFilter, setSearchFilter] = useState<string | undefined>();

    useEffect(() => {
        updateProjects();
    }, [ teams ]);

    const updateProjects = async () => {
        if (!teams) {
            return;
        }
        const infos = (!!team
            ? await getGitpodService().server.getTeamProjects(team.id)
            : await getGitpodService().server.getUserProjects());
        setProjects(infos);

        for (const p of infos) {
            const lastPrebuild = await getGitpodService().server.findPrebuilds({
                projectId: p.id,
                latest: true,
            });
            if (lastPrebuild[0]) {
                setLastPrebuilds(prev => new Map(prev).set(p.id, lastPrebuild[0]));
            }
        }
    }

    const newProjectUrl = !!team ? `/new?team=${team.slug}` : '/new';
    const onNewProject = () => {
        history.push(newProjectUrl);
    }

    const viewAllPrebuilds = (p: Project) => {
        history.push(`/${!!team ? team.slug : 'projects'}/${p.name}/prebuilds`);
    }

    const onRemoveProject = async (p: Project) => {
        await getGitpodService().server.deleteProject(p.id);
        await updateProjects();
    }

    const filter = (project: Project) => {
        if (searchFilter && `${project.name}`.toLowerCase().includes(searchFilter.toLowerCase()) === false) {
            return false;
        }
        return true;
    }

    return <>
        <Header title="Projects" subtitle="Manage recently added projects." />
        {projects.length < 1 && (
            <div>
                <img alt="Projects (empty)" className="h-44 mt-24 mx-auto" role="presentation" src={isDark ? projectsEmptyDark : projectsEmpty} />
                <h3 className="text-center text-gray-500 mt-8">No Recent Projects</h3>
                <p className="text-center text-base text-gray-500 mt-4">Add projects to enable and manage Prebuilds.<br /><a className="gp-link" href="https://www.gitpod.io/docs/prebuilds/">Learn more about Prebuilds</a></p>
                <div className="flex space-x-2 justify-center mt-7">
                    <Link to={newProjectUrl}><button>New Project</button></Link>
                    {team && <Link to="./members"><button className="secondary">Invite Members</button></Link>}
                </div>
            </div>

        )}
        {projects.length > 0 && (
            <div className="lg:px-28 px-10">
                <div className="mt-8 pb-2 flex border-b border-gray-200 dark:border-gray-800">
                    <div className="flex">
                        <div className="py-4">
                            <svg xmlns="http://www.w3.org/2000/svg" fill="none" viewBox="0 0 16 16" width="16" height="16"><path fill="#A8A29E" d="M6 2a4 4 0 100 8 4 4 0 000-8zM0 6a6 6 0 1110.89 3.477l4.817 4.816a1 1 0 01-1.414 1.414l-4.816-4.816A6 6 0 010 6z" /></svg>
                        </div>
                        <input type="search" placeholder="Search Projects" onChange={e => setSearchFilter(e.target.value)} />
                    </div>
                    <div className="flex-1" />
                    <div className="py-3 pl-3">
                    </div>
                    <Link to="./members" className="flex"><button className="ml-2 secondary">Invite Members</button></Link>
                    <button className="ml-2" onClick={() => onNewProject()}>New Project</button>
                </div>
                <div className="mt-4 grid grid-cols-3 gap-4">
<<<<<<< HEAD
                    {projects.map(p => (<div key={`project-${p.id}`} className="h-52">
                        <div className="h-42 border border-gray-100 dark:border-gray-800 rounded-t-xl">
                            <div className="h-32 p-6">
                                <div className="flex text-xl font-semibold text-gray-700 dark:text-gray-200 font-medium">
=======
                    {projects.filter(filter).map(p => (<div key={`project-${p.id}`} className="h-48">
                        <div className="h-5/6 border border-gray-200 dark:border-gray-800 rounded-t-xl">
                            <div className="h-3/4 p-6">
                                <div className="flex self-center text-base text-gray-900 dark:text-gray-50 font-medium">
>>>>>>> dec92c5e
                                    <Link to={`/${!!team ? team.slug : 'projects'}/${p.name}`}>
                                        {p.name}
                                    </Link>
                                    <span className="flex-grow" />
                                    <div className="justify-end">
                                        <ContextMenu menuEntries={[{
                                            title: "Remove Project",
                                            customFontStyle: 'text-red-600 dark:text-red-400 hover:text-red-800 dark:hover:text-red-300',
                                            onClick: () => onRemoveProject(p)
                                        }]} />
                                    </div>
                                </div>
                                <Link to={`/`}>
                                    <p className="hover:text-gray-600 dark:hover:text-gray-400 dark:text-gray-500">{toRemoteURL(p.cloneUrl)}</p>
                                </Link>
                            </div>
                            <div className="h-10 px-6 py-1 text-gray-400 text-sm">
                                <span className="hover:text-gray-600 dark:hover:text-gray-300">
                                    <Link to={`/`}>
                                        Branches
                                    </Link>
                                </span>
                                <span className="mx-2 my-auto">·</span>
                                <span className="hover:text-gray-600 dark:hover:text-gray-300">
                                    <Link to={`/`}>
                                        Prebuilds
                                    </Link>
                                </span>
                            </div>
                        </div>
                        <div className="h-10 px-4 border rounded-b-xl dark:border-gray-800 bg-gray-100 border-gray-100 dark:bg-gray-800" onClick={() => viewAllPrebuilds(p)}>
                            {lastPrebuilds.get(p.id)
                                ? (<div className="flex flex-row h-full text-sm justify-between">
                                    <Link to={`/`} className="flex my-auto group space-x-2">
                                        <div className={"my-auto rounded-full w-3 h-3 text-sm align-middle " + (true ? "bg-green-500" : "bg-gray-400")}>
                                            &nbsp;
                                        </div>
                                        <div className="my-auto font-semibold text-gray-500">{lastPrebuilds.get(p.id)!.branch}</div>
                                        <span className="mx-1 my-auto text-gray-600">·</span>
                                        <div className="my-auto text-gray-400 flex-grow hover:text-gray-800 dark:hover:text-gray-300">{moment(lastPrebuilds.get(p.id)!.startedAt, "YYYYMMDD").fromNow()}</div>
                                    </Link>
                                    <Link to={`/`} className="my-auto group">
                                        <div className="flex my-auto text-gray-400 flex-grow text-right group-hover:text-gray-600 dark:hover:text-gray-300">View All &rarr;</div>
                                    </Link>
                                </div>)
                                : (<div className="flex h-full text-md">
                                    <p className="my-auto ">No recent prebuilds</p>
                                </div>)}
                        </div>
                    </div>))}
<<<<<<< HEAD
                    <div key="new-project"
                        className="h-52 border-dashed border-2 border-gray-200 dark:border-gray-800 hover:bg-gray-100 dark:hover:bg-gray-800 rounded-xl focus:bg-gitpod-kumquat-light transition ease-in-out group">
                        <Link to={newProjectUrl}>
                            <div className="flex h-full">
                                <div className="m-auto">New Project</div>
                            </div>
                        </Link>
                    </div>
=======
                    {!searchFilter && (
                        <div key="new-project"
                            className="h-48 border-dashed border-2 border-gray-200 dark:border-gray-800 hover:bg-gray-100 dark:hover:bg-gray-800 rounded-xl focus:bg-gitpod-kumquat-light transition ease-in-out group">
                            <Link to={newProjectUrl}>
                                <div className="flex h-full">
                                    <div className="m-auto">New Project</div>
                                </div>
                            </Link>
                        </div>
                    )}
>>>>>>> dec92c5e
                </div>
            </div>
        )}
    </>;
}<|MERGE_RESOLUTION|>--- conflicted
+++ resolved
@@ -106,17 +106,10 @@
                     <button className="ml-2" onClick={() => onNewProject()}>New Project</button>
                 </div>
                 <div className="mt-4 grid grid-cols-3 gap-4">
-<<<<<<< HEAD
-                    {projects.map(p => (<div key={`project-${p.id}`} className="h-52">
+                    {projects.filter(filter).map(p => (<div key={`project-${p.id}`} className="h-52">
                         <div className="h-42 border border-gray-100 dark:border-gray-800 rounded-t-xl">
                             <div className="h-32 p-6">
                                 <div className="flex text-xl font-semibold text-gray-700 dark:text-gray-200 font-medium">
-=======
-                    {projects.filter(filter).map(p => (<div key={`project-${p.id}`} className="h-48">
-                        <div className="h-5/6 border border-gray-200 dark:border-gray-800 rounded-t-xl">
-                            <div className="h-3/4 p-6">
-                                <div className="flex self-center text-base text-gray-900 dark:text-gray-50 font-medium">
->>>>>>> dec92c5e
                                     <Link to={`/${!!team ? team.slug : 'projects'}/${p.name}`}>
                                         {p.name}
                                     </Link>
@@ -167,19 +160,9 @@
                                 </div>)}
                         </div>
                     </div>))}
-<<<<<<< HEAD
-                    <div key="new-project"
-                        className="h-52 border-dashed border-2 border-gray-200 dark:border-gray-800 hover:bg-gray-100 dark:hover:bg-gray-800 rounded-xl focus:bg-gitpod-kumquat-light transition ease-in-out group">
-                        <Link to={newProjectUrl}>
-                            <div className="flex h-full">
-                                <div className="m-auto">New Project</div>
-                            </div>
-                        </Link>
-                    </div>
-=======
                     {!searchFilter && (
                         <div key="new-project"
-                            className="h-48 border-dashed border-2 border-gray-200 dark:border-gray-800 hover:bg-gray-100 dark:hover:bg-gray-800 rounded-xl focus:bg-gitpod-kumquat-light transition ease-in-out group">
+                            className="h-52 border-dashed border-2 border-gray-200 dark:border-gray-800 hover:bg-gray-100 dark:hover:bg-gray-800 rounded-xl focus:bg-gitpod-kumquat-light transition ease-in-out group">
                             <Link to={newProjectUrl}>
                                 <div className="flex h-full">
                                     <div className="m-auto">New Project</div>
@@ -187,7 +170,6 @@
                             </Link>
                         </div>
                     )}
->>>>>>> dec92c5e
                 </div>
             </div>
         )}
