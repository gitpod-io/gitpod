--- conflicted
+++ resolved
@@ -21,11 +21,8 @@
 import Alert from "../components/Alert";
 import { listAllProjects } from "../service/public-api";
 import { UserContext } from "../user-context";
-<<<<<<< HEAD
 import Tooltip from "../components/Tooltip";
-=======
 import { StartWorkspaceModalContext } from "../workspaces/start-workspace-modal-context";
->>>>>>> 6310989e
 
 export default function () {
     const location = useLocation();
@@ -360,7 +357,6 @@
                                                     <div className="text-base text-gray-500 dark:text-gray-50 font-medium mb-1 truncate">
                                                         {shortCommitMessage(branch.changeTitle)}
                                                     </div>
-<<<<<<< HEAD
                                                     {branch.changeDate ? (
                                                         <Tooltip
                                                             className="w-fit"
@@ -379,14 +375,12 @@
                                                             {branch.changeHash?.substring(0, 8)}
                                                         </p>
                                                     )}
-=======
                                                     <p>
                                                         {avatar}Authored {formatDate(branch.changeDate)} ·{" "}
                                                         <span className="font-mono">
                                                             {branch.changeHash?.substring(0, 8)}
                                                         </span>
                                                     </p>
->>>>>>> 6310989e
                                                 </div>
                                             </ItemField>
                                             <ItemField className="flex items-center my-auto">
