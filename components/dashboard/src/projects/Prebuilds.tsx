/**
 * Copyright (c) 2021 Gitpod GmbH. All rights reserved.
 * Licensed under the GNU Affero General Public License (AGPL).
 * See License.AGPL.txt in the project root for license information.
 */

import dayjs from "dayjs";
import { PrebuildWithStatus, PrebuiltWorkspaceState, Project } from "@gitpod/gitpod-protocol";
import { useContext, useEffect, useState } from "react";
import { useLocation, useRouteMatch } from "react-router";
import Header from "../components/Header";
import DropDown, { DropDownEntry } from "../components/DropDown";
import { ItemsList, Item, ItemField } from "../components/ItemsList";
import Spinner from "../icons/Spinner.svg";
import StatusDone from "../icons/StatusDone.svg";
import StatusFailed from "../icons/StatusFailed.svg";
import StatusCanceled from "../icons/StatusCanceled.svg";
import StatusPaused from "../icons/StatusPaused.svg";
import StatusRunning from "../icons/StatusRunning.svg";
import { getGitpodService } from "../service/service";
import { TeamsContext, getCurrentTeam } from "../teams/teams-context";
import { shortCommitMessage } from "./render-utils";
import { Link } from "react-router-dom";
import { Disposable } from "vscode-jsonrpc";
import { UserContext } from "../user-context";
import { listAllProjects } from "../service/public-api";
import Tooltip from "../components/Tooltip";

export default function (props: { project?: Project; isAdminDashboard?: boolean }) {
    const location = useLocation();

    const { teams } = useContext(TeamsContext);
    const { user } = useContext(UserContext);
    const team = getCurrentTeam(location, teams);

    const match = useRouteMatch<{ team: string; resource: string }>("/(t/)?:team/:resource");
    const projectSlug = props.isAdminDashboard ? props.project?.slug : match?.params?.resource;

    const [project, setProject] = useState<Project | undefined>();

    const [searchFilter, setSearchFilter] = useState<string | undefined>();
    const [statusFilter, setStatusFilter] = useState<PrebuiltWorkspaceState | undefined>();

    const [isLoadingPrebuilds, setIsLoadingPrebuilds] = useState<boolean>(true);
    const [prebuilds, setPrebuilds] = useState<PrebuildWithStatus[]>([]);
    const [isRunningPrebuild, setIsRunningPrebuild] = useState<boolean>(false);

    useEffect(() => {
        let registration: Disposable;
        // Props come from the Admin dashboard and we do not need
        // the variables generated from route or location
        if (props.project) {
            setProject(props.project);
        }
        if (!project) {
            return;
        }
        // This call is excluded in the Admin dashboard
        if (!props.isAdminDashboard) {
            registration = getGitpodService().registerClient({
                onPrebuildUpdate: (update: PrebuildWithStatus) => {
                    if (update.info.projectId === project.id) {
                        setPrebuilds((prev) => [update, ...prev.filter((p) => p.info.id !== update.info.id)]);
                        setIsLoadingPrebuilds(false);
                    }
                },
            });
        }

        (async () => {
            setIsLoadingPrebuilds(true);
            const prebuilds =
                props && props.isAdminDashboard
                    ? await getGitpodService().server.adminFindPrebuilds({ projectId: project.id })
                    : await getGitpodService().server.findPrebuilds({ projectId: project.id });
            setPrebuilds(prebuilds);
            setIsLoadingPrebuilds(false);
        })();

        if (!props.isAdminDashboard) {
            return () => {
                registration.dispose();
            };
        }
    }, [project]);

    useEffect(() => {
        if (!teams) {
            return;
        }
        (async () => {
            let projects: Project[];
            if (!!team) {
                projects = await listAllProjects({ teamId: team.id });
            } else {
                projects = await listAllProjects({ userId: user?.id });
            }
            const newProject =
                projectSlug && projects.find((p) => (p.slug ? p.slug === projectSlug : p.name === projectSlug));

            if (newProject) {
                setProject(newProject);
            }
        })();
    }, [projectSlug, team, teams]);

    useEffect(() => {
        if (prebuilds.length === 0) {
            setIsLoadingPrebuilds(false);
        }
    }, [prebuilds]);

    const statusFilterEntries = () => {
        const entries: DropDownEntry[] = [];
        entries.push({
            title: "All",
            onClick: () => setStatusFilter(undefined),
        });
        entries.push({
            title: "READY",
            onClick: () => setStatusFilter("available"),
        });
        return entries;
    };

    const filter = (p: PrebuildWithStatus) => {
        if (statusFilter && statusFilter !== p.status) {
            return false;
        }
        if (
            searchFilter &&
            `${p.info.changeTitle} ${p.info.branch}`.toLowerCase().includes(searchFilter.toLowerCase()) === false
        ) {
            return false;
        }
        return true;
    };

    const prebuildSorter = (a: PrebuildWithStatus, b: PrebuildWithStatus) => {
        if (a.info.startedAt < b.info.startedAt) {
            return 1;
        }
        if (a.info.startedAt === b.info.startedAt) {
            return 0;
        }
        return -1;
    };

    const runPrebuild = async (branchName: string | null) => {
        if (!project) {
            return;
        }
        setIsRunningPrebuild(true);
        try {
            await getGitpodService().server.triggerPrebuild(project.id, branchName);
        } catch (error) {
            console.error("Could not run prebuild", error);
        } finally {
            setIsRunningPrebuild(false);
        }
    };

    const formatDate = (date: string | undefined) => {
        return date ? dayjs(date).fromNow() : "";
    };

    return (
        <>
            {!props.isAdminDashboard && (
                <Header title="Prebuilds" subtitle={`View recent prebuilds for active branches.`} />
            )}
            <div className={props.isAdminDashboard ? "" : "app-container"}>
                <div className={props.isAdminDashboard ? "flex" : "flex mt-8"}>
                    <div className="flex">
                        <div className="py-4">
                            <svg
                                xmlns="http://www.w3.org/2000/svg"
                                fill="none"
                                viewBox="0 0 16 16"
                                width="16"
                                height="16"
                            >
                                <path
                                    fill="#A8A29E"
                                    d="M6 2a4 4 0 100 8 4 4 0 000-8zM0 6a6 6 0 1110.89 3.477l4.817 4.816a1 1 0 01-1.414 1.414l-4.816-4.816A6 6 0 010 6z"
                                />
                            </svg>
                        </div>
                        <input
                            type="search"
                            placeholder="Search Prebuilds"
                            onChange={(e) => setSearchFilter(e.target.value)}
                        />
                    </div>
                    <div className="flex-1" />
                    <div className="py-3 pl-3">
                        <DropDown prefix="Prebuild Status: " customClasses="w-32" entries={statusFilterEntries()} />
                    </div>
                    {!props.isAdminDashboard && (
                        <button
                            onClick={() => runPrebuild(null)}
                            disabled={isRunningPrebuild}
                            className="ml-2 flex items-center space-x-2"
                        >
                            {isRunningPrebuild && (
                                <img alt="" className="h-4 w-4 animate-spin filter brightness-150" src={Spinner} />
                            )}
                            <span>Run Prebuild</span>
                        </button>
                    )}
                </div>
                <ItemsList className="mt-2">
                    <Item header={true}>
                        <ItemField className="my-auto md:w-3/12 xl:w-4/12">
                            <span>Prebuild</span>
                        </ItemField>
                        <ItemField className="my-auto w-5/12">
                            <span>Commit</span>
                        </ItemField>
                        <ItemField className="my-auto w-3/12">
                            <span>Branch</span>
                        </ItemField>
                    </Item>
                    {isLoadingPrebuilds && (
                        <div className="flex items-center justify-center space-x-2 text-gray-400 text-sm pt-16 pb-40">
                            <img alt="" className="h-4 w-4 animate-spin" src={Spinner} />
                            <span>Fetching prebuilds...</span>
                        </div>
                    )}
                    {prebuilds
                        .filter(filter)
                        .sort(prebuildSorter)
                        .map((p, index) => (
                            <Link
                                to={`/${!!team ? "t/" + team.slug : "projects"}/${projectSlug}/${p.info.id}`}
                                className="cursor-pointer"
                            >
                                <Item key={`prebuild-${p.info.id}`}>
                                    <ItemField
                                        className={`flex items-center my-auto md:w-3/12 xl:w-4/12 ${
                                            props.isAdminDashboard ? "pointer-events-none" : ""
                                        }`}
                                    >
                                        <div>
                                            <div
                                                className="text-base text-gray-900 dark:text-gray-50 font-medium uppercase mb-1"
                                                title={getPrebuildStatusDescription(p)}
                                            >
                                                <div className="inline-block align-text-bottom mr-2 w-4 h-4">
                                                    {prebuildStatusIcon(p)}
                                                </div>
                                                {prebuildStatusLabel(p)}
                                            </div>
                                            <p>
                                                {p.info.startedByAvatar && (
                                                    <img
                                                        className="rounded-full w-4 h-4 inline-block align-text-bottom mr-2"
                                                        src={p.info.startedByAvatar || ""}
                                                        alt={p.info.startedBy}
                                                    />
                                                )}
                                                <Tooltip
                                                    className="w-fit"
                                                    content={dayjs(p.info.startedAt).format("MMM D, YYYY")}
                                                >
                                                    Triggered {formatDate(p.info.startedAt)}
                                                </Tooltip>
                                            </p>
                                        </div>
                                    </ItemField>
                                    <ItemField className="flex items-center my-auto w-5/12">
                                        <div className="truncate">
                                            <a href={p.info.changeUrl} className="cursor-pointer">
                                                <div
                                                    className="text-base text-gray-500 dark:text-gray-50 font-medium mb-1 truncate"
                                                    title={shortCommitMessage(p.info.changeTitle)}
                                                >
                                                    {shortCommitMessage(p.info.changeTitle)}
                                                </div>
                                            </a>
                                            <p>
                                                {p.info.changeAuthorAvatar && (
                                                    <img
                                                        className="rounded-full w-4 h-4 inline-block align-text-bottom mr-2 overflow-hidden"
                                                        src={p.info.changeAuthorAvatar || ""}
                                                        alt={p.info.changeAuthor}
                                                    />
                                                )}
<<<<<<< HEAD
                                                <Tooltip
                                                    className="w-fit"
                                                    content={dayjs(p.info.changeDate).format("MMM D, YYYY")}
                                                >
                                                    Authored {formatDate(p.info.changeDate)} ·{" "}
                                                    {p.info.changeHash?.substring(0, 8)}
                                                </Tooltip>
=======
                                                Authored {formatDate(p.info.changeDate)} ·{" "}
                                                {p.info.changeHash?.substring(0, 8)}
>>>>>>> 78c890f3
                                            </p>
                                        </div>
                                    </ItemField>
                                    <ItemField className="flex w-3/12">
                                        <div className="truncate">
                                            <a href={p.info.changeUrl} className="cursor-pointer">
                                                <div className="flex space-x-2 truncate">
                                                    <span
                                                        className="font-medium text-gray-500 dark:text-gray-50 truncate"
                                                        title={p.info.branch}
                                                    >
                                                        {p.info.branch}
                                                    </span>
                                                </div>
                                            </a>
                                        </div>
                                        <span className="flex-grow" />
                                    </ItemField>
                                </Item>
                            </Link>
                        ))}
                </ItemsList>
                {!isLoadingPrebuilds && prebuilds.length === 0 && (
                    <div className="p-3 text-gray-400 rounded-xl text-sm text-center">No prebuilds found.</div>
                )}
            </div>
        </>
    );
}

export function prebuildStatusLabel(prebuild?: PrebuildWithStatus) {
    switch (prebuild?.status) {
        case undefined: // Fall through
        case "queued":
            return <span className="font-medium text-orange-500 uppercase">pending</span>;
        case "building":
            return <span className="font-medium text-blue-500 uppercase">running</span>;
        case "aborted":
            return <span className="font-medium text-gray-500 uppercase">canceled</span>;
        case "failed":
            return <span className="font-medium text-red-500 uppercase">system error</span>;
        case "timeout":
            return <span className="font-medium text-red-500 uppercase">timed out</span>;
        case "available":
            if (prebuild?.error) {
                return <span className="font-medium text-red-500 uppercase">failed</span>;
            }
            return <span className="font-medium text-green-500 uppercase">ready</span>;
    }
}

export function prebuildStatusIcon(prebuild?: PrebuildWithStatus) {
    switch (prebuild?.status) {
        case undefined: // Fall through
        case "queued":
            return <img alt="" className="h-4 w-4" src={StatusPaused} />;
        case "building":
            return <img alt="" className="h-4 w-4" src={StatusRunning} />;
        case "aborted":
            return <img alt="" className="h-4 w-4" src={StatusCanceled} />;
        case "failed":
            return <img alt="" className="h-4 w-4" src={StatusFailed} />;
        case "timeout":
            return <img alt="" className="h-4 w-4" src={StatusFailed} />;
        case "available":
            if (prebuild?.error) {
                return <img alt="" className="h-4 w-4" src={StatusFailed} />;
            }
            return <img alt="" className="h-4 w-4" src={StatusDone} />;
    }
}

function getPrebuildStatusDescription(prebuild: PrebuildWithStatus): string {
    switch (prebuild.status) {
        case "queued":
            return `Prebuild is queued and will be processed when there is execution capacity.`;
        case "building":
            return `Prebuild is currently in progress.`;
        case "aborted":
            return `Prebuild has been cancelled. Either a newer commit was pushed to the same branch, a user cancelled it manually, or the prebuild rate limit has been exceeded. ${prebuild.error}`;
        case "failed":
            return `Prebuild failed for system reasons. Please contact support. ${prebuild.error}`;
        case "timeout":
            return `Prebuild timed out. Either the image, or the prebuild tasks took too long. ${prebuild.error}`;
        case "available":
            if (prebuild.error) {
                return `The tasks executed in the prebuild returned a non-zero exit code. ${prebuild.error}`;
            }
            return `Prebuild completed successfully.`;
        default:
            return `Unknown prebuild status.`;
    }
}

export function PrebuildStatus(props: { prebuild: PrebuildWithStatus }) {
    const prebuild = props.prebuild;

    return (
        <div className="flex flex-col space-y-1 justify-center text-sm font-semibold">
            <div>
                <div className="flex space-x-1 items-center">
                    {prebuildStatusIcon(prebuild)}
                    {prebuildStatusLabel(prebuild)}
                </div>
            </div>
            <div className="flex space-x-1 items-center text-gray-400">
                <span className="text-left">{getPrebuildStatusDescription(prebuild)}</span>
            </div>
        </div>
    );
}<|MERGE_RESOLUTION|>--- conflicted
+++ resolved
@@ -286,7 +286,6 @@
                                                         alt={p.info.changeAuthor}
                                                     />
                                                 )}
-<<<<<<< HEAD
                                                 <Tooltip
                                                     className="w-fit"
                                                     content={dayjs(p.info.changeDate).format("MMM D, YYYY")}
@@ -294,10 +293,6 @@
                                                     Authored {formatDate(p.info.changeDate)} ·{" "}
                                                     {p.info.changeHash?.substring(0, 8)}
                                                 </Tooltip>
-=======
-                                                Authored {formatDate(p.info.changeDate)} ·{" "}
-                                                {p.info.changeHash?.substring(0, 8)}
->>>>>>> 78c890f3
                                             </p>
                                         </div>
                                     </ItemField>
