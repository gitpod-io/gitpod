/**
 * Copyright (c) 2021 Gitpod GmbH. All rights reserved.
 * Licensed under the GNU Affero General Public License (AGPL).
 * See License.AGPL.txt in the project root for license information.
 */

import dayjs from "dayjs";
import { PrebuildWithStatus, PrebuiltWorkspaceState, Project } from "@gitpod/gitpod-protocol";
import { useEffect, useState } from "react";
import Header from "../components/Header";
import DropDown, { DropDownEntry } from "../components/DropDown";
import { ItemsList, Item, ItemField } from "../components/ItemsList";
import Spinner from "../icons/Spinner.svg";
import StatusDone from "../icons/StatusDone.svg";
import StatusFailed from "../icons/StatusFailed.svg";
import StatusCanceled from "../icons/StatusCanceled.svg";
import StatusPaused from "../icons/StatusPaused.svg";
import StatusRunning from "../icons/StatusRunning.svg";
import { getGitpodService } from "../service/service";
import { shortCommitMessage } from "./render-utils";
import { Link } from "react-router-dom";
import { Disposable } from "vscode-jsonrpc";
<<<<<<< HEAD
import { UserContext } from "../user-context";
import { listAllProjects } from "../service/public-api";
import Tooltip from "../components/Tooltip";
=======
import { useCurrentProject } from "./project-context";
>>>>>>> 35f89545

export default function (props: { project?: Project; isAdminDashboard?: boolean }) {
    const currentProject = useCurrentProject();
    const project = props.project || currentProject;

    const [searchFilter, setSearchFilter] = useState<string | undefined>();
    const [statusFilter, setStatusFilter] = useState<PrebuiltWorkspaceState | undefined>();

    const [isLoadingPrebuilds, setIsLoadingPrebuilds] = useState<boolean>(true);
    const [prebuilds, setPrebuilds] = useState<PrebuildWithStatus[]>([]);
    const [isRunningPrebuild, setIsRunningPrebuild] = useState<boolean>(false);

    useEffect(() => {
        let registration: Disposable;
        if (!project) {
            return;
        }
        // This call is excluded in the Admin dashboard
        if (!props.isAdminDashboard) {
            registration = getGitpodService().registerClient({
                onPrebuildUpdate: (update: PrebuildWithStatus) => {
                    if (update.info.projectId === project.id) {
                        setPrebuilds((prev) => [update, ...prev.filter((p) => p.info.id !== update.info.id)]);
                        setIsLoadingPrebuilds(false);
                    }
                },
            });
        }

        (async () => {
            setIsLoadingPrebuilds(true);
            const prebuilds =
                props && props.isAdminDashboard
                    ? await getGitpodService().server.adminFindPrebuilds({ projectId: project.id })
                    : await getGitpodService().server.findPrebuilds({ projectId: project.id });
            setPrebuilds(prebuilds);
            setIsLoadingPrebuilds(false);
        })();

        if (!props.isAdminDashboard) {
            return () => {
                registration.dispose();
            };
        }
    }, [project, props]);

    useEffect(() => {
        if (prebuilds.length === 0) {
            setIsLoadingPrebuilds(false);
        }
    }, [prebuilds]);

    const statusFilterEntries = () => {
        const entries: DropDownEntry[] = [];
        entries.push({
            title: "All",
            onClick: () => setStatusFilter(undefined),
        });
        entries.push({
            title: "READY",
            onClick: () => setStatusFilter("available"),
        });
        return entries;
    };

    const filter = (p: PrebuildWithStatus) => {
        if (statusFilter && statusFilter !== p.status) {
            return false;
        }
        if (
            searchFilter &&
            `${p.info.changeTitle} ${p.info.branch}`.toLowerCase().includes(searchFilter.toLowerCase()) === false
        ) {
            return false;
        }
        return true;
    };

    const prebuildSorter = (a: PrebuildWithStatus, b: PrebuildWithStatus) => {
        if (a.info.startedAt < b.info.startedAt) {
            return 1;
        }
        if (a.info.startedAt === b.info.startedAt) {
            return 0;
        }
        return -1;
    };

    const runPrebuild = async (branchName: string | null) => {
        if (!project) {
            return;
        }
        setIsRunningPrebuild(true);
        try {
            await getGitpodService().server.triggerPrebuild(project.id, branchName);
        } catch (error) {
            console.error("Could not run prebuild", error);
        } finally {
            setIsRunningPrebuild(false);
        }
    };

    const formatDate = (date: string | undefined) => {
        return date ? dayjs(date).fromNow() : "";
    };

    return (
        <>
            {!props.isAdminDashboard && (
                <Header title="Prebuilds" subtitle={`View recent prebuilds for active branches.`} />
            )}
            <div className={props.isAdminDashboard ? "" : "app-container"}>
                <div className={props.isAdminDashboard ? "flex" : "flex mt-8"}>
                    <div className="flex">
                        <div className="py-4">
                            <svg
                                xmlns="http://www.w3.org/2000/svg"
                                fill="none"
                                viewBox="0 0 16 16"
                                width="16"
                                height="16"
                            >
                                <path
                                    fill="#A8A29E"
                                    d="M6 2a4 4 0 100 8 4 4 0 000-8zM0 6a6 6 0 1110.89 3.477l4.817 4.816a1 1 0 01-1.414 1.414l-4.816-4.816A6 6 0 010 6z"
                                />
                            </svg>
                        </div>
                        <input
                            type="search"
                            placeholder="Search Prebuilds"
                            onChange={(e) => setSearchFilter(e.target.value)}
                        />
                    </div>
                    <div className="flex-1" />
                    <div className="py-3 pl-3">
                        <DropDown prefix="Prebuild Status: " customClasses="w-32" entries={statusFilterEntries()} />
                    </div>
                    {!props.isAdminDashboard && (
                        <button
                            onClick={() => runPrebuild(null)}
                            disabled={isRunningPrebuild}
                            className="ml-2 flex items-center space-x-2"
                        >
                            {isRunningPrebuild && (
                                <img alt="" className="h-4 w-4 animate-spin filter brightness-150" src={Spinner} />
                            )}
                            <span>Run Prebuild</span>
                        </button>
                    )}
                </div>
                <ItemsList className="mt-2">
                    <Item header={true}>
                        <ItemField className="my-auto md:w-3/12 xl:w-4/12">
                            <span>Prebuild</span>
                        </ItemField>
                        <ItemField className="my-auto w-5/12">
                            <span>Commit</span>
                        </ItemField>
                        <ItemField className="my-auto w-3/12">
                            <span>Branch</span>
                        </ItemField>
                    </Item>
                    {isLoadingPrebuilds && (
                        <div className="flex items-center justify-center space-x-2 text-gray-400 text-sm pt-16 pb-40">
                            <img alt="" className="h-4 w-4 animate-spin" src={Spinner} />
                            <span>Fetching prebuilds...</span>
                        </div>
                    )}
                    {prebuilds
                        .filter(filter)
                        .sort(prebuildSorter)
                        .map((p, index) => (
                            <Link to={`/projects/${Project.slug(project!)}/${p.info.id}`} className="cursor-pointer">
                                <Item key={`prebuild-${p.info.id}`}>
                                    <ItemField
                                        className={`flex items-center my-auto md:w-3/12 xl:w-4/12 ${
                                            props.isAdminDashboard ? "pointer-events-none" : ""
                                        }`}
                                    >
                                        <div>
                                            <div
                                                className="text-base text-gray-900 dark:text-gray-50 font-medium uppercase mb-1"
                                                title={getPrebuildStatusDescription(p)}
                                            >
                                                <div className="inline-block align-text-bottom mr-2 w-4 h-4">
                                                    {prebuildStatusIcon(p)}
                                                </div>
                                                {prebuildStatusLabel(p)}
                                            </div>
                                            <p>
                                                {p.info.startedByAvatar && (
                                                    <img
                                                        className="rounded-full w-4 h-4 inline-block align-text-bottom mr-2"
                                                        src={p.info.startedByAvatar || ""}
                                                        alt={p.info.startedBy}
                                                    />
                                                )}
                                                <Tooltip
                                                    className="w-fit"
                                                    content={dayjs(p.info.startedAt).format("MMM D, YYYY")}
                                                >
                                                    Triggered {formatDate(p.info.startedAt)}
                                                </Tooltip>
                                            </p>
                                        </div>
                                    </ItemField>
                                    <ItemField className="flex items-center my-auto w-5/12">
                                        <div className="truncate">
                                            <a href={p.info.changeUrl} className="cursor-pointer">
                                                <div
                                                    className="text-base text-gray-500 dark:text-gray-50 font-medium mb-1 truncate"
                                                    title={shortCommitMessage(p.info.changeTitle)}
                                                >
                                                    {shortCommitMessage(p.info.changeTitle)}
                                                </div>
                                            </a>
                                            <p>
                                                {p.info.changeAuthorAvatar && (
                                                    <img
                                                        className="rounded-full w-4 h-4 inline-block align-text-bottom mr-2 overflow-hidden"
                                                        src={p.info.changeAuthorAvatar || ""}
                                                        alt={p.info.changeAuthor}
                                                    />
                                                )}
                                                <Tooltip
                                                    className="w-fit"
                                                    content={dayjs(p.info.changeDate).format("MMM D, YYYY")}
                                                >
                                                    Authored {formatDate(p.info.changeDate)} ·{" "}
                                                    {p.info.changeHash?.substring(0, 8)}
                                                </Tooltip>
                                            </p>
                                        </div>
                                    </ItemField>
                                    <ItemField className="flex w-3/12">
                                        <div className="truncate">
                                            <a href={p.info.changeUrl} className="cursor-pointer">
                                                <div className="flex space-x-2 truncate">
                                                    <span
                                                        className="font-medium text-gray-500 dark:text-gray-50 truncate"
                                                        title={p.info.branch}
                                                    >
                                                        {p.info.branch}
                                                    </span>
                                                </div>
                                            </a>
                                        </div>
                                        <span className="flex-grow" />
                                    </ItemField>
                                </Item>
                            </Link>
                        ))}
                </ItemsList>
                {!isLoadingPrebuilds && prebuilds.length === 0 && (
                    <div className="p-3 text-gray-400 rounded-xl text-sm text-center">No prebuilds found.</div>
                )}
            </div>
        </>
    );
}

export function prebuildStatusLabel(prebuild?: PrebuildWithStatus) {
    switch (prebuild?.status) {
        case undefined: // Fall through
        case "queued":
            return <span className="font-medium text-orange-500 uppercase">pending</span>;
        case "building":
            return <span className="font-medium text-blue-500 uppercase">running</span>;
        case "aborted":
            return <span className="font-medium text-gray-500 uppercase">canceled</span>;
        case "failed":
            return <span className="font-medium text-red-500 uppercase">system error</span>;
        case "timeout":
            return <span className="font-medium text-red-500 uppercase">timed out</span>;
        case "available":
            if (prebuild?.error) {
                return <span className="font-medium text-red-500 uppercase">failed</span>;
            }
            return <span className="font-medium text-green-500 uppercase">ready</span>;
    }
}

export function prebuildStatusIcon(prebuild?: PrebuildWithStatus) {
    switch (prebuild?.status) {
        case undefined: // Fall through
        case "queued":
            return <img alt="" className="h-4 w-4" src={StatusPaused} />;
        case "building":
            return <img alt="" className="h-4 w-4" src={StatusRunning} />;
        case "aborted":
            return <img alt="" className="h-4 w-4" src={StatusCanceled} />;
        case "failed":
            return <img alt="" className="h-4 w-4" src={StatusFailed} />;
        case "timeout":
            return <img alt="" className="h-4 w-4" src={StatusFailed} />;
        case "available":
            if (prebuild?.error) {
                return <img alt="" className="h-4 w-4" src={StatusFailed} />;
            }
            return <img alt="" className="h-4 w-4" src={StatusDone} />;
    }
}

function getPrebuildStatusDescription(prebuild: PrebuildWithStatus): string {
    switch (prebuild.status) {
        case "queued":
            return `Prebuild is queued and will be processed when there is execution capacity.`;
        case "building":
            return `Prebuild is currently in progress.`;
        case "aborted":
            return `Prebuild has been cancelled. Either a newer commit was pushed to the same branch, a user cancelled it manually, or the prebuild rate limit has been exceeded. ${prebuild.error}`;
        case "failed":
            return `Prebuild failed for system reasons. Please contact support. ${prebuild.error}`;
        case "timeout":
            return `Prebuild timed out. Either the image, or the prebuild tasks took too long. ${prebuild.error}`;
        case "available":
            if (prebuild.error) {
                return `The tasks executed in the prebuild returned a non-zero exit code. ${prebuild.error}`;
            }
            return `Prebuild completed successfully.`;
        default:
            return `Unknown prebuild status.`;
    }
}

export function PrebuildStatus(props: { prebuild: PrebuildWithStatus }) {
    const prebuild = props.prebuild;

    return (
        <div className="flex flex-col space-y-1 justify-center text-sm font-semibold">
            <div>
                <div className="flex space-x-1 items-center">
                    {prebuildStatusIcon(prebuild)}
                    {prebuildStatusLabel(prebuild)}
                </div>
            </div>
            <div className="flex space-x-1 items-center text-gray-400">
                <span className="text-left">{getPrebuildStatusDescription(prebuild)}</span>
            </div>
        </div>
    );
}<|MERGE_RESOLUTION|>--- conflicted
+++ resolved
@@ -20,13 +20,10 @@
 import { shortCommitMessage } from "./render-utils";
 import { Link } from "react-router-dom";
 import { Disposable } from "vscode-jsonrpc";
-<<<<<<< HEAD
 import { UserContext } from "../user-context";
 import { listAllProjects } from "../service/public-api";
 import Tooltip from "../components/Tooltip";
-=======
 import { useCurrentProject } from "./project-context";
->>>>>>> 35f89545
 
 export default function (props: { project?: Project; isAdminDashboard?: boolean }) {
     const currentProject = useCurrentProject();
