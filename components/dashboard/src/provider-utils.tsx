/**
 * Copyright (c) 2021 Gitpod GmbH. All rights reserved.
 * Licensed under the GNU Affero General Public License (AGPL).
 * See License-AGPL.txt in the project root for license information.
 */

import bitbucket from './images/bitbucket.svg';
import github from './images/github.svg';
import gitlab from './images/gitlab.svg';
import gitea from './images/gitea.svg';
import { gitpodHostUrl } from "./service/service";

function iconForAuthProvider(type: string) {
    switch (type) {
        case "GitHub":
            return <img className="fill-current dark:filter-invert w-5 h-5 ml-3 mr-3 my-auto" src={github} />;
        case "GitLab":
            return <img className="fill-current filter-grayscale w-5 h-5 ml-3 mr-3 my-auto" src={gitlab} />;
        case "Bitbucket":
            return <img className="fill-current filter-grayscale w-5 h-5 ml-3 mr-3 my-auto" src={bitbucket} />;
<<<<<<< HEAD
        case "Gitea":
            return <img className="fill-current filter-grayscale w-5 h-5 ml-3 mr-3 my-auto" src={gitea} />;
=======
        case "BitbucketServer":
            return <img className="fill-current filter-grayscale w-5 h-5 ml-3 mr-3 my-auto" src={bitbucket} />;
>>>>>>> 7b27392b
        default:
            return <></>;
    }
}

function simplifyProviderName(host: string) {
    switch (host) {
        case "github.com":
            return "GitHub";
        case "gitlab.com":
            return "GitLab";
        case "bitbucket.org":
            return "Bitbucket";
        default:
            return host;
    }
}

interface OpenAuthorizeWindowParams {
    login?: boolean;
    host: string;
    scopes?: string[];
    overrideScopes?: boolean;
    overrideReturn?: string;
    onSuccess?: (payload?: string) => void;
    onError?: (error: string | { error: string; description?: string }) => void;
}

async function openAuthorizeWindow(params: OpenAuthorizeWindowParams) {
    const { login, host, scopes, overrideScopes, onSuccess, onError } = params;
    let search = "message=success";
    const redirectURL = getSafeURLRedirect();
    if (redirectURL) {
        search = `${search}&returnTo=${encodeURIComponent(redirectURL)}`;
    }
    const returnTo = gitpodHostUrl.with({ pathname: "complete-auth", search: search }).toString();
    const requestedScopes = scopes || [];
    const url = login
        ? gitpodHostUrl
              .withApi({
                  pathname: "/login",
                  search: `host=${host}&returnTo=${encodeURIComponent(returnTo)}`,
              })
              .toString()
        : gitpodHostUrl
              .withApi({
                  pathname: "/authorize",
                  search: `returnTo=${encodeURIComponent(returnTo)}&host=${host}${
                      overrideScopes ? "&override=true" : ""
                  }&scopes=${requestedScopes.join(",")}`,
              })
              .toString();

    const width = 800;
    const height = 800;
    const left = window.screen.width / 2 - width / 2;
    const top = window.screen.height / 2 - height / 2;

    // Optimistically assume that the new window was opened.
    window.open(
        url,
        "gitpod-auth-window",
        `width=${width},height=${height},top=${top},left=${left}status=yes,scrollbars=yes,resizable=yes`,
    );

    const eventListener = (event: MessageEvent) => {
        // todo: check event.origin

        const killAuthWindow = () => {
            window.removeEventListener("message", eventListener);

            if (event.source && "close" in event.source && event.source.close) {
                console.log(`Received Auth Window Result. Closing Window.`);
                event.source.close();
            }
        };

        if (typeof event.data === "string" && event.data.startsWith("success")) {
            killAuthWindow();
            onSuccess && onSuccess(event.data);
        }
        if (typeof event.data === "string" && event.data.startsWith("error:")) {
            let error: string | { error: string; description?: string } = atob(event.data.substring("error:".length));
            try {
                const payload = JSON.parse(error);
                if (typeof payload === "object" && payload.error) {
                    error = { ...payload };
                }
            } catch (error) {
                console.log(error);
            }

            killAuthWindow();
            onError && onError(error);
        }
    };
    window.addEventListener("message", eventListener);
}
const getSafeURLRedirect = (source?: string) => {
    const returnToURL: string | null = new URLSearchParams(source ? source : window.location.search).get("returnTo");
    if (returnToURL) {
        // Only allow oauth on the same host
        if (
            returnToURL
                .toLowerCase()
                .startsWith(`${window.location.protocol}//${window.location.host}/api/oauth/`.toLowerCase())
        ) {
            return returnToURL;
        }
    }
};

export { iconForAuthProvider, simplifyProviderName, openAuthorizeWindow, getSafeURLRedirect };<|MERGE_RESOLUTION|>--- conflicted
+++ resolved
@@ -18,13 +18,10 @@
             return <img className="fill-current filter-grayscale w-5 h-5 ml-3 mr-3 my-auto" src={gitlab} />;
         case "Bitbucket":
             return <img className="fill-current filter-grayscale w-5 h-5 ml-3 mr-3 my-auto" src={bitbucket} />;
-<<<<<<< HEAD
         case "Gitea":
             return <img className="fill-current filter-grayscale w-5 h-5 ml-3 mr-3 my-auto" src={gitea} />;
-=======
         case "BitbucketServer":
             return <img className="fill-current filter-grayscale w-5 h-5 ml-3 mr-3 my-auto" src={bitbucket} />;
->>>>>>> 7b27392b
         default:
             return <></>;
     }
