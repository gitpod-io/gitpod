--- conflicted
+++ resolved
@@ -55,31 +55,13 @@
 
     const handleBlur = useCallback(() => onBlur && onBlur(), [onBlur]);
 
-<<<<<<< HEAD
     return (
         <input
-            className={cn("w-full max-w-lg dark:text-[#A8A29E]", className)}
+            // 7px top/bottom padding ensures height matches buttons (36px)
+            className={cn("py-[7px] w-full max-w-lg rounded-lg dark:text-[#A8A29E]", "text-sm", className)}
             onChange={handleChange}
             onBlur={handleBlur}
             {...props}
         />
     );
-});
-=======
-        return (
-            <input
-                id={id}
-                // 7px top/bottom padding ensures height matches buttons (36px)
-                className={cn("py-[7px] w-full max-w-lg rounded-lg dark:text-[#A8A29E]", "text-sm", className)}
-                value={value}
-                type={type}
-                placeholder={placeholder}
-                disabled={disabled}
-                required={required}
-                onChange={handleChange}
-                onBlur={handleBlur}
-            />
-        );
-    },
-);
->>>>>>> 2fcec7c2
+});