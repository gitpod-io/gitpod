/**
 * Copyright (c) 2021 Gitpod GmbH. All rights reserved.
 * Licensed under the GNU Affero General Public License (AGPL).
 * See License-AGPL.txt in the project root for license information.
 */

import { User, TeamMemberInfo, Project } from "@gitpod/gitpod-protocol";
import { useContext, useEffect, useState } from "react";
import { Link } from "react-router-dom";
import { useLocation, useRouteMatch } from "react-router";
import { Location } from "history";
import { countries } from "countries-list";
import gitpodIcon from "./icons/gitpod.svg";
import { getGitpodService, gitpodHostUrl } from "./service/service";
import { UserContext } from "./user-context";
import { TeamsContext, getCurrentTeam } from "./teams/teams-context";
import getSettingsMenu from "./settings/settings-menu";
import { adminMenu } from "./admin/admin-menu";
import ContextMenu from "./components/ContextMenu";
import Separator from "./components/Separator";
import PillMenuItem from "./components/PillMenuItem";
import TabMenuItem from "./components/TabMenuItem";
import { getTeamSettingsMenu } from "./teams/TeamSettings";
import { getProjectSettingsMenu } from "./projects/ProjectSettings";
import { ProjectContext } from "./projects/project-context";
import { PaymentContext } from "./payment-context";
import FeedbackFormModal from "./feedback-form/FeedbackModal";
import { isGitpodIo } from "./utils";
import { getExperimentsClient } from "./experiments/client";

interface Entry {
    title: string;
    link: string;
    alternatives?: string[];
}

export default function Menu() {
    const { user } = useContext(UserContext);
    const { teams } = useContext(TeamsContext);
    const location = useLocation();
    const team = getCurrentTeam(location, teams);
    const {
        showPaymentUI,
        setShowPaymentUI,
        showUsageBasedUI,
        setShowUsageBasedUI,
        setCurrency,
        setIsStudent,
        setIsChargebeeCustomer,
    } = useContext(PaymentContext);
    const { project, setProject } = useContext(ProjectContext);
    const [isFeedbackFormVisible, setFeedbackFormVisible] = useState<boolean>(false);

    const match = useRouteMatch<{ segment1?: string; segment2?: string; segment3?: string }>(
        "/(t/)?:segment1/:segment2?/:segment3?",
    );
    const projectSlug = (() => {
        const resource = match?.params?.segment2;
        if (
            resource &&
            ![
                // team sub-pages
                "projects",
                "members",
                "settings",
                "billing",
                // admin sub-pages
                "users",
                "workspaces",
                "teams",
            ].includes(resource)
        ) {
            return resource;
        }
    })();
    const prebuildId = (() => {
        const resource = projectSlug && match?.params?.segment3;
        if (
            resource &&
            ![
                // project sub-pages
                "prebuilds",
                "settings",
                "configure",
                "variables",
            ].includes(resource)
        ) {
            return resource;
        }
    })();

    function isSelected(entry: Entry, location: Location<any>) {
        const all = [entry.link, ...(entry.alternatives || [])].map((l) => l.toLowerCase());
        const path = location.pathname.toLowerCase();
        return all.some((n) => n === path || n + "/" === path);
    }

    const userFullName = user?.fullName || user?.name || "...";

    {
        // updating last team selection
        try {
            localStorage.setItem("team-selection", team ? team.slug : "");
        } catch {}
    }

    // Hide most of the top menu when in a full-page form.
    const isMinimalUI = ["/new", "/teams/new", "/open"].includes(location.pathname);
    const isWorkspacesUI = ["/workspaces"].includes(location.pathname);
    const isAdminUI = window.location.pathname.startsWith("/admin");

    const [teamMembers, setTeamMembers] = useState<Record<string, TeamMemberInfo[]>>({});
    useEffect(() => {
        if (!teams) {
            return;
        }
        (async () => {
            const members: Record<string, TeamMemberInfo[]> = {};
            await Promise.all(
                teams.map(async (team) => {
                    try {
                        members[team.id] = await getGitpodService().server.getTeamMembers(team.id);
                    } catch (error) {
                        console.error("Could not get members of team", team, error);
                    }
                }),
            );
            setTeamMembers(members);
        })();
    }, [teams]);

    useEffect(() => {
        if (!teams || !projectSlug) {
            return;
        }
        (async () => {
            const projects = !!team
                ? await getGitpodService().server.getTeamProjects(team.id)
                : await getGitpodService().server.getUserProjects();

            // Find project matching with slug, otherwise with name
            const project =
                projectSlug && projects.find((p) => (p.slug ? p.slug === projectSlug : p.name === projectSlug));
            if (!project) {
                return;
            }
            setProject(project);
        })();
    }, [projectSlug, setProject, team, teams]);

    useEffect(() => {
        const { server } = getGitpodService();
        Promise.all([
            server.getShowPaymentUI().then((v) => () => setShowPaymentUI(v)),
            server.getClientRegion().then((v) => () => {
                // @ts-ignore
                setCurrency(countries[v]?.currency === "EUR" ? "EUR" : "USD");
            }),
            server.isStudent().then((v) => () => setIsStudent(v)),
            server.isChargebeeCustomer().then((v) => () => setIsChargebeeCustomer(v)),
        ]).then((setters) => setters.forEach((s) => s()));
    }, []);

    useEffect(() => {
        if (!user) {
            return;
        }
        (async () => {
            const isUsageBasedBillingEnabled = await getExperimentsClient().getValueAsync(
                "isUsageBasedBillingEnabled",
                false,
                {
                    userId: user?.id,
                    projectId: project?.id,
                    teamId: team?.id,
                    teamName: team?.name,
                    teams,
                },
            );
            setShowUsageBasedUI(isUsageBasedBillingEnabled);
        })();
    }, [user, teams, team, project]);

    const teamOrUserSlug = !!team ? "/t/" + team.slug : "/projects";
    const leftMenu: Entry[] = (() => {
        // Project menu
        if (projectSlug) {
            return [
                {
                    title: "Branches",
                    link: `${teamOrUserSlug}/${projectSlug}`,
                },
                {
                    title: "Prebuilds",
                    link: `${teamOrUserSlug}/${projectSlug}/prebuilds`,
                },
                {
                    title: "Settings",
                    link: `${teamOrUserSlug}/${projectSlug}/settings`,
                    alternatives: getProjectSettingsMenu({ slug: projectSlug } as Project, team).flatMap((e) => e.link),
                },
            ];
        }
        // Team menu
        if (team) {
            const currentUserInTeam = (teamMembers[team.id] || []).find((m) => m.userId === user?.id);

            const teamSettingsList = [
                {
                    title: "Projects",
                    link: `/t/${team.slug}/projects`,
                    alternatives: [] as string[],
                },
                {
                    title: "Members",
                    link: `/t/${team.slug}/members`,
                },
            ];
            if (currentUserInTeam?.role === "owner") {
                teamSettingsList.push({
                    title: "Settings",
                    link: `/t/${team.slug}/settings`,
                    alternatives: getTeamSettingsMenu({ team, showPaymentUI }).flatMap((e) => e.link),
                });
            }

            return teamSettingsList;
        }
        // User menu
        return [
            {
                title: "Projects",
                link: "/projects",
            },
            {
                title: "Settings",
                link: "/settings",
                alternatives: getSettingsMenu({ showPaymentUI, showUsageBasedUI }).flatMap((e) => e.link),
            },
        ];
    })();
    const rightMenu: Entry[] = [
        ...(user?.rolesOrPermissions?.includes("admin")
            ? [
                  {
                      title: "Admin",
                      link: "/admin",
                      alternatives: adminMenu.flatMap((e) => e.link),
                  },
              ]
            : []),
        {
            title: "Workspaces",
            link: "/workspaces",
            alternatives: ["/"],
        },
    ];

    const handleFeedbackFormClick = () => {
        setFeedbackFormVisible(true);
    };

    const onFeedbackFormClose = () => {
        setFeedbackFormVisible(false);
    };
    const renderTeamMenu = () => {
        const classes =
            "flex h-full text-base py-0 " +
            (!projectSlug && !isWorkspacesUI && !isAdminUI && teamOrUserSlug
                ? "text-gray-50 bg-gray-800 dark:text-gray-900 dark:bg-gray-50 border-gray-700"
                : "text-gray-500 bg-gray-50 dark:bg-gray-800 dark:text-gray-400 hover:bg-gray-100 dark:hover:bg-gray-700  dark:border-gray-700");
        return (
            <div className="flex p-1 pl-3">
                {projectSlug && (
                    <Link to={team ? `/t/${team.slug}/projects` : `/projects`}>
                        <span
                            className={`${classes} rounded-tl-2xl rounded-bl-2xl  dark:border-gray-700 border-r pl-3 pr-2 py-1 bg-gray-50  font-semibold`}
                        >
                            {team?.name || userFullName}
                        </span>
                    </Link>
                )}
                {!projectSlug && (
                    <Link to={team ? `/t/${team.slug}/projects` : `/projects`}>
                        <span
                            className={`${classes} rounded-tl-2xl rounded-bl-2xl  dark:border-gray-200 border-r pl-3 pr-2 py-1 bg-gray-50  font-semibold`}
                        >
                            {team?.name || userFullName}
                        </span>
                    </Link>
                )}
                <div className={`${classes} rounded-tr-2xl rounded-br-2xl dark:border-gray-700  px-1 bg-gray-50`}>
                    <ContextMenu
                        customClasses="w-64 left-0"
                        menuEntries={[
                            {
                                title: userFullName,
                                customContent: (
                                    <div className="w-full text-gray-500 flex flex-col">
                                        <span className="text-gray-800 dark:text-gray-100 text-base font-semibold">
                                            {userFullName}
                                        </span>
                                        <span className="">Personal Account</span>
                                    </div>
                                ),
                                active: !team,
                                separator: true,
                                link: "/projects",
                            },
                            ...(teams || [])
                                .map((t) => ({
                                    title: t.name,
                                    customContent: (
                                        <div className="w-full text-gray-400 flex flex-col">
                                            <span className="text-gray-800 dark:text-gray-300 text-base font-semibold">
                                                {t.name}
                                            </span>
                                            <span className="">
                                                {!!teamMembers[t.id]
                                                    ? `${teamMembers[t.id].length} member${
                                                          teamMembers[t.id].length === 1 ? "" : "s"
                                                      }`
                                                    : "..."}
                                            </span>
                                        </div>
                                    ),
                                    active: team && team.id === t.id,
                                    separator: true,
                                    link: `/t/${t.slug}`,
                                }))
                                .sort((a, b) => (a.title.toLowerCase() > b.title.toLowerCase() ? 1 : -1)),
                            {
                                title: "Create a new team",
                                customContent: (
                                    <div className="w-full text-gray-400 flex items-center">
                                        <span className="flex-1 font-semibold">New Team</span>
                                        <svg
                                            xmlns="http://www.w3.org/2000/svg"
                                            fill="none"
                                            viewBox="0 0 14 14"
                                            className="w-3.5"
                                        >
                                            <path
                                                fill="currentColor"
                                                fill-rule="evenodd"
                                                d="M7 0a1 1 0 011 1v5h5a1 1 0 110 2H8v5a1 1 0 11-2 0V8H1a1 1 0 010-2h5V1a1 1 0 011-1z"
                                                clip-rule="evenodd"
                                            />
                                        </svg>
                                    </div>
                                ),
                                link: "/teams/new",
                            },
                        ]}
                    >
<<<<<<< HEAD
                        <div className="flex h-full px-2 py-1 space-x-3.5">
                            {!projectSlug && (
                                <span className="text-base text-gray-600 dark:text-gray-400 font-semibold">
                                    {team?.name || userFullName}
                                </span>
                            )}
                            <img
                                alt=""
                                aria-label="Toggle team selection menu"
                                className="filter grayscale"
                                style={{ marginTop: 5, marginBottom: 5 }}
                                src={CaretUpDown}
                            />
=======
                        <div className="flex h-full pl-0 pr-1 py-1.5 text-gray-50">
                            <svg width="20" height="20" fill="none" xmlns="http://www.w3.org/2000/svg">
                                <path
                                    fill-rule="evenodd"
                                    clip-rule="evenodd"
                                    d="M5.293 7.293a1 1 0 0 1 1.414 0L10 10.586l3.293-3.293a1 1 0 1 1 1.414 1.414l-4 4a1 1 0 0 1-1.414 0l-4-4a1 1 0 0 1 0-1.414Z"
                                    fill="#78716C"
                                />
                                <title>Toggle team selection menu</title>
                            </svg>
>>>>>>> 8dcddf4d
                        </div>
                    </ContextMenu>
                </div>
                {projectSlug && !prebuildId && !isAdminUI && (
                    <Link to={`${teamOrUserSlug}/${projectSlug}${prebuildId ? "/prebuilds" : ""}`}>
                        <span className=" flex h-full text-base text-gray-50 bg-gray-800 dark:bg-gray-50 dark:text-gray-900 font-semibold ml-2 px-3 py-1 rounded-2xl border-gray-100">
                            {project?.name}
                        </span>
                    </Link>
                )}
                {prebuildId && (
<<<<<<< HEAD
                    <div className="flex h-full ml-2 py-1">
                        <img alt="" className="mr-3 filter grayscale m-auto transform -rotate-90" src={CaretDown} />
                        <span className="text-base text-gray-600 dark:text-gray-400 font-semibold">{prebuildId}</span>
=======
                    <Link to={`${teamOrUserSlug}/${projectSlug}${prebuildId ? "/prebuilds" : ""}`}>
                        <span className=" flex h-full text-base text-gray-500 bg-gray-50 hover:bg-gray-100 dark:text-gray-400 dark:bg-gray-800 dark:hover:bg-gray-700 font-semibold ml-2 px-3 py-1 rounded-2xl border-gray-100">
                            {project?.name}
                        </span>
                    </Link>
                )}
                {prebuildId && (
                    <div className="flex ml-2">
                        <div className="flex pl-0 pr-1 py-1.5">
                            <svg width="20" height="20" fill="none" xmlns="http://www.w3.org/2000/svg">
                                <path
                                    fill-rule="evenodd"
                                    clip-rule="evenodd"
                                    d="M7.293 14.707a1 1 0 0 1 0-1.414L10.586 10 7.293 6.707a1 1 0 1 1 1.414-1.414l4 4a1 1 0 0 1 0 1.414l-4 4a1 1 0 0 1-1.414 0Z"
                                    fill="#78716C"
                                />
                            </svg>
                        </div>
                        <Link to={`${teamOrUserSlug}/${projectSlug}/${prebuildId}`}>
                            <span className="flex h-full text-base text-gray-50 bg-gray-800 dark:bg-gray-50 dark:text-gray-900 font-semibold px-3 py-1 rounded-2xl border-gray-100">
                                {prebuildId.substring(0, 8).trimEnd()}
                            </span>
                        </Link>
>>>>>>> 8dcddf4d
                    </div>
                )}
            </div>
        );
    };

    return (
        <>
            <header className="app-container flex flex-col pt-4 space-y-4" data-analytics='{"button_type":"menu"}'>
                <div className="flex h-10 mb-3">
                    <div className="flex justify-between items-center pr-3">
                        <Link to="/">
                            <img src={gitpodIcon} className="h-6" alt="Gitpod's logo" />
                        </Link>
                        {!isMinimalUI && <div className="ml-2 text-base">{renderTeamMenu()}</div>}
                    </div>
                    <div className="flex flex-1 items-center w-auto" id="menu">
                        <nav className="flex-1">
                            <ul className="flex flex-1 items-center justify-between text-base text-gray-500 dark:text-gray-400 space-x-2">
                                <li className="flex-1"></li>
                                {!isMinimalUI &&
                                    rightMenu.map((entry) => (
                                        <li key={entry.title}>
                                            <PillMenuItem
                                                name={entry.title}
                                                selected={isSelected(entry, location)}
                                                link={entry.link}
                                            />
                                        </li>
                                    ))}
                                {isGitpodIo() && (
                                    <li className="cursor-pointer">
                                        <PillMenuItem name="Feedback" onClick={handleFeedbackFormClick} />
                                    </li>
                                )}
                            </ul>
                        </nav>
                        <div
                            className="ml-3 flex items-center justify-start mb-0 pointer-cursor m-l-auto rounded-full border-2 border-transparent hover:border-gray-200 dark:hover:border-gray-700 p-0.5 font-medium"
                            data-analytics='{"label":"Account"}'
                        >
                            <ContextMenu
                                menuEntries={[
                                    {
                                        title: (user && (User.getPrimaryEmail(user) || user?.name)) || "User",
                                        customFontStyle: "text-gray-400",
                                        separator: true,
                                    },
                                    {
                                        title: "Settings",
                                        link: "/settings",
                                    },
                                    {
                                        title: "Docs",
                                        href: "https://www.gitpod.io/docs/",
                                    },
                                    {
                                        title: "Help",
                                        href: "https://www.gitpod.io/support/",
                                        separator: true,
                                    },
                                    {
                                        title: "Logout",
                                        href: gitpodHostUrl.asApiLogout().toString(),
                                    },
                                ]}
                            >
                                <img
                                    className="rounded-full w-6 h-6"
                                    src={user?.avatarUrl || ""}
                                    alt={user?.name || "Anonymous"}
                                />
                            </ContextMenu>
                        </div>
                    </div>
                    {isFeedbackFormVisible && <FeedbackFormModal onClose={onFeedbackFormClose} />}
                </div>
                {!isMinimalUI && !prebuildId && !isWorkspacesUI && !isAdminUI && (
                    <nav className="flex">
                        {leftMenu.map((entry: Entry) => (
                            <TabMenuItem
                                key={entry.title}
                                name={entry.title}
                                selected={isSelected(entry, location)}
                                link={entry.link}
                            />
                        ))}
                    </nav>
                )}
            </header>
            <Separator />
        </>
    );
}<|MERGE_RESOLUTION|>--- conflicted
+++ resolved
@@ -353,21 +353,6 @@
                             },
                         ]}
                     >
-<<<<<<< HEAD
-                        <div className="flex h-full px-2 py-1 space-x-3.5">
-                            {!projectSlug && (
-                                <span className="text-base text-gray-600 dark:text-gray-400 font-semibold">
-                                    {team?.name || userFullName}
-                                </span>
-                            )}
-                            <img
-                                alt=""
-                                aria-label="Toggle team selection menu"
-                                className="filter grayscale"
-                                style={{ marginTop: 5, marginBottom: 5 }}
-                                src={CaretUpDown}
-                            />
-=======
                         <div className="flex h-full pl-0 pr-1 py-1.5 text-gray-50">
                             <svg width="20" height="20" fill="none" xmlns="http://www.w3.org/2000/svg">
                                 <path
@@ -378,7 +363,6 @@
                                 />
                                 <title>Toggle team selection menu</title>
                             </svg>
->>>>>>> 8dcddf4d
                         </div>
                     </ContextMenu>
                 </div>
@@ -390,11 +374,6 @@
                     </Link>
                 )}
                 {prebuildId && (
-<<<<<<< HEAD
-                    <div className="flex h-full ml-2 py-1">
-                        <img alt="" className="mr-3 filter grayscale m-auto transform -rotate-90" src={CaretDown} />
-                        <span className="text-base text-gray-600 dark:text-gray-400 font-semibold">{prebuildId}</span>
-=======
                     <Link to={`${teamOrUserSlug}/${projectSlug}${prebuildId ? "/prebuilds" : ""}`}>
                         <span className=" flex h-full text-base text-gray-500 bg-gray-50 hover:bg-gray-100 dark:text-gray-400 dark:bg-gray-800 dark:hover:bg-gray-700 font-semibold ml-2 px-3 py-1 rounded-2xl border-gray-100">
                             {project?.name}
@@ -418,7 +397,6 @@
                                 {prebuildId.substring(0, 8).trimEnd()}
                             </span>
                         </Link>
->>>>>>> 8dcddf4d
                     </div>
                 )}
             </div>
