--- conflicted
+++ resolved
@@ -176,37 +176,8 @@
         }
     }, [prebuild, cancelPrebuildMutation]);
 
-<<<<<<< HEAD
-    const prebuildPhase = useMemo(() => {
-        const loaderIcon = <Loader2Icon size={20} className="text-gray-500 animate-spin" />;
-
-        if (!currentPrebuild) {
-            return {
-                icon: loaderIcon,
-                description: "",
-            };
-        }
-
-        if (!currentPrebuild.status?.phase?.name) {
-            return {
-                icon: <CircleSlash size={20} className="text-gray-500" />,
-                description: "Unknown prebuild status.",
-            };
-        }
-
-        const props = prebuildDisplayProps(currentPrebuild);
-        const Icon = prebuildStatusIconComponent(currentPrebuild);
-
-        return {
-            description: props.label,
-            icon: <Icon className={props.className} />,
-        };
-    }, [currentPrebuild]);
-
     const isError = logNotFound || noTasksPresent;
 
-=======
->>>>>>> 9a815e40
     if (newPrebuildID) {
         return <Redirect to={repositoriesRoutes.PrebuildDetail(newPrebuildID)} />;
     }
