/**
 * Copyright (c) 2021 Gitpod GmbH. All rights reserved.
 * Licensed under the GNU Affero General Public License (AGPL).
 * See License.AGPL.txt in the project root for license information.
 */

@tailwind base;
@tailwind components;
@tailwind utilities;

@layer base {
    /* Setup colors for different themes */
    /* Using rgb color channels here to work well w/ tailwind classes */
    /* https: //tailwindcss.com/docs/customizing-colors#using-css-variables */
    :root {
        /* Setup RGB color channel variables */
        --black: 22 22 22; /* #161616 */
        --white: 255 255 255; /* #FFFFFF */
        /* TODO: determine if these are the reds we want - need to have correct constrast */
        --red-600: 220 38 38;
        --red-400: 248 68 68;
        --gray-900: 18 16 12; /* #12100C */
        --gray-850: 21 19 16; /* #151310 */
        --gray-800: 35 33 30; /* #23211E */
        --gray-750: 44 43 40; /* #2C2B28 */
        --gray-700: 81 79 77; /* #514F4D */
        --gray-600: 86 84 81; /* #565451 */
        --gray-500: 102 101 100; /* #666564 */
        --gray-450: 153 151 149; /* #999795 */
        --gray-400: 116 115 114; /* #747372 */
        --gray-300: 218 218 218; /* #DADADA */
        --gray-200: 236 231 229; /* #ECE7E5 */
        --gray-100: 245 244 244; /* #F5F4F4 */
        --gray-50: 249 249 249; /* #F9F9F9 */

        /* Content */
        --content-primary: var(--gray-900);
        --content-secondary: var(--gray-600);
        --content-tertiary: var(--gray-400);
        --content-disabled: var(--gray-450);
        --content-invert-primary: var(--gray-200);
        --content-invert-secondary: var(--gray-300);
        --content-danger: var(--red-600);

        /* Surfaces */
        --surface-primary: var(--white);
        --surface-secondary: var(--gray-50);
        --surface-tertiary: var(--gray-100);
        --surface-labels: var(--gray-200);
        --surface-invert: var(--gray-850);

        /* Borders */
        --border-base: var(--gray-200);
    }

    /* Dark mode color adjustments */
    :root[class~="dark"] {
        /* Content */
        --content-primary: var(--gray-200);
        --content-secondary: var(--gray-450);
        --content-tertiary: var(--gray-500);
        --content-disabled: var(--gray-600);
        --content-invert-primary: var(--gray-900);
        --content-invert-secondary: var(--gray-600);
        --content-danger: var(--red-400);

        /* Surfaces */
        --surface-primary: var(--gray-850);
        --surface-secondary: var(--gray-800);
        --surface-tertiary: var(--gray-750);
        --surface-labels: var(--gray-700);
        --surface-invert: var(--gray-50);

        /* Borders */
        --border-base: var(--gray-700);
    }

    html,
    body {
        @apply h-full;
    }
    body {
        @apply bg-white dark:bg-gitpod-black text-black dark:text-white;
    }
    body[style] {
        /* https://github.com/gitpod-io/gitpod/pull/18979#discussion_r1380773740 */
        margin: 0 auto !important;
    }
    p {
        @apply text-sm text-gray-400 dark:text-gray-600;
    }

    .app-container {
        @apply lg:px-28 px-4;
    }
    .dark .dark\:filter-invert {
        @apply filter-invert;
    }
    .grayed {
        filter: grayscale(100%);
    }
    .grayed:hover {
        filter: none;
    }
}

@layer components {
<<<<<<< HEAD
    /* TODO: deprecate button styles in favor of using <Button> component and handling there */
    button {
        @apply cursor-pointer px-4 py-2 my-auto bg-gray-900 hover:bg-gray-800 dark:bg-kumquat-base dark:hover:bg-kumquat-ripe text-gray-50 dark:text-gray-900 text-sm font-medium rounded-xl focus:outline-none focus:ring transition ease-in-out;
    }
    button.secondary {
        @apply bg-gray-100 dark:bg-gray-700 hover:bg-gray-200 dark:hover:bg-gray-600 text-gray-500 dark:text-gray-100 hover:text-gray-600;
    }
    button.danger {
        @apply bg-red-600 hover:bg-red-700 text-gray-100 dark:text-red-100;
    }
    button.danger.secondary {
        @apply bg-red-50 dark:bg-red-300 hover:bg-red-100 dark:hover:bg-red-200 text-red-600 hover:text-red-700;
    }
    button:disabled {
        @apply cursor-default opacity-50 pointer-events-none;
    }
    button.reset {
        @apply bg-transparent border-none p-0 m-0 text-inherit cursor-pointer focus:outline-none focus:ring;
    }

    button.gp-link {
        @apply bg-transparent hover:bg-transparent p-0 font-normal rounded-none;
    }

=======
>>>>>>> 612a581f
    .gp-link {
        @apply text-blue-500 hover:text-blue-600 dark:text-blue-400 dark:hover:text-blue-500 cursor-pointer;
    }

    code {
        @apply bg-gray-100 dark:bg-gray-800 px-1.5 py-0.5 rounded-md text-sm font-mono font-medium;
    }

    textarea,
    input[type="text"],
    input[type="tel"],
    input[type="number"],
    input[type="password"],
    input[type="email"],
    input[type="url"],
    select {
        @apply block w-56 text-gray-600 dark:text-gray-400 dark:bg-gray-800 bg-white rounded-lg border border-gray-300 dark:border-gray-500 focus:border-gray-400 dark:focus:border-gray-400 focus:ring-0;
    }
    textarea::placeholder,
    input[type="text"]::placeholder,
    input[type="tel"]::placeholder,
    input[type="number"]::placeholder,
    input[type="search"]::placeholder,
    input[type="password"]::placeholder,
    input[type="email"]::placeholder,
    input[type="url"]::placeholder {
        @apply text-gray-400 dark:text-gray-500;
    }
    input[type="text"].error,
    input[type="tel"].error,
    input[type="number"].error,
    input[type="search"].error,
    input[type="password"].error,
    input[type="email"].error,
    input[type="url"].error,
    select.error {
        @apply border-gitpod-red dark:border-gitpod-red focus:border-gitpod-red dark:focus:border-gitpod-red;
    }
    select[disabled],
    textarea[disabled],
    input[disabled] {
        @apply bg-gray-100 dark:bg-gray-700 border border-gray-200 dark:border-gray-600 text-gray-400 dark:text-gray-500;
    }
    input[type="radio"] {
        @apply border border-gray-300 focus:border-gray-400 focus:bg-white focus:ring-0;
    }

    /* Search */
    input[type="search"] {
        @apply border-0 dark:bg-gray-800 bg-gray-50 text-gray-600 dark:text-gray-400 rounded-lg focus:border-gray-400 dark:focus:border-gray-400 focus:outline-none focus:ring ring-0 focus:ring-blue-400 dark:focus:ring-blue-500 transition ease-in-out;
    }
    input[type="checkbox"] {
        @apply disabled:opacity-50;
    }
    progress {
        @apply h-2 rounded;
    }
    progress::-webkit-progress-bar {
        @apply rounded-md bg-gray-200 dark:bg-gray-600;
    }
    progress::-webkit-progress-value {
        @apply rounded-md bg-green-500;
    }
    progress::-moz-progress-bar {
        @apply rounded-md bg-green-500;
    }
}<|MERGE_RESOLUTION|>--- conflicted
+++ resolved
@@ -105,33 +105,6 @@
 }
 
 @layer components {
-<<<<<<< HEAD
-    /* TODO: deprecate button styles in favor of using <Button> component and handling there */
-    button {
-        @apply cursor-pointer px-4 py-2 my-auto bg-gray-900 hover:bg-gray-800 dark:bg-kumquat-base dark:hover:bg-kumquat-ripe text-gray-50 dark:text-gray-900 text-sm font-medium rounded-xl focus:outline-none focus:ring transition ease-in-out;
-    }
-    button.secondary {
-        @apply bg-gray-100 dark:bg-gray-700 hover:bg-gray-200 dark:hover:bg-gray-600 text-gray-500 dark:text-gray-100 hover:text-gray-600;
-    }
-    button.danger {
-        @apply bg-red-600 hover:bg-red-700 text-gray-100 dark:text-red-100;
-    }
-    button.danger.secondary {
-        @apply bg-red-50 dark:bg-red-300 hover:bg-red-100 dark:hover:bg-red-200 text-red-600 hover:text-red-700;
-    }
-    button:disabled {
-        @apply cursor-default opacity-50 pointer-events-none;
-    }
-    button.reset {
-        @apply bg-transparent border-none p-0 m-0 text-inherit cursor-pointer focus:outline-none focus:ring;
-    }
-
-    button.gp-link {
-        @apply bg-transparent hover:bg-transparent p-0 font-normal rounded-none;
-    }
-
-=======
->>>>>>> 612a581f
     .gp-link {
         @apply text-blue-500 hover:text-blue-600 dark:text-blue-400 dark:hover:text-blue-500 cursor-pointer;
     }
