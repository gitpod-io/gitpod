/**
 * Copyright (c) 2023 Gitpod GmbH. All rights reserved.
 * Licensed under the GNU Affero General Public License (AGPL).
 * See License.AGPL.txt in the project root for license information.
 */

import { Timestamp } from "@bufbuild/protobuf";
import { Code, ConnectError } from "@connectrpc/connect";
import {
    AuthProvider,
    AuthProviderDescription,
    AuthProviderType,
    OAuth2Config,
} from "@gitpod/public-api/lib/gitpod/v1/authprovider_pb";
import {
    BranchMatchingStrategy,
    Configuration,
    PrebuildSettings,
    WorkspaceSettings,
} from "@gitpod/public-api/lib/gitpod/v1/configuration_pb";
import {
    Organization,
    OrganizationMember,
    OrganizationRole,
    OrganizationSettings,
} from "@gitpod/public-api/lib/gitpod/v1/organization_pb";
import {
    AdmissionLevel,
    EditorReference,
    Workspace,
    WorkspaceConditions,
    WorkspaceEnvironmentVariable,
    WorkspaceGitStatus,
    WorkspacePhase,
    WorkspacePhase_Phase,
    WorkspacePort,
    WorkspacePort_Policy,
    WorkspacePort_Protocol,
    WorkspaceStatus,
} from "@gitpod/public-api/lib/gitpod/v1/workspace_pb";
import {
    ConfigurationEnvironmentVariable,
    EnvironmentVariableAdmission,
    UserEnvironmentVariable,
} from "@gitpod/public-api/lib/gitpod/v1/envvar_pb";
import { ContextURL } from "./context-url";
import { ApplicationError, ErrorCode, ErrorCodes } from "./messaging/error";
import {
    AuthProviderEntry as AuthProviderProtocol,
    AuthProviderInfo,
    CommitContext,
    EnvVarWithValue,
    Workspace as ProtocolWorkspace,
    WithEnvvarsContext,
    WithPrebuild,
    WorkspaceContext,
    WorkspaceInfo,
<<<<<<< HEAD
    WorkspaceClasses,
=======
    UserEnvVarValue,
    ProjectEnvVar,
>>>>>>> 4ac04ee1
} from "./protocol";
import {
    OrgMemberInfo,
    OrgMemberRole,
    OrganizationSettings as OrganizationSettingsProtocol,
    PartialProject,
    PrebuildSettings as PrebuildSettingsProtocol,
    Project,
    Organization as ProtocolOrganization,
} from "./teams-projects-protocol";
import { TrustedValue } from "./util/scrubbing";
import {
    ConfigurationIdeConfig,
    PortProtocol,
    WorkspaceInstance,
    WorkspaceInstanceConditions,
    WorkspaceInstancePort,
} from "./workspace-instance";
import type { DeepPartial } from "./util/deep-partial";

export type PartialConfiguration = DeepPartial<Configuration> & Pick<Configuration, "id">;

const applicationErrorCode = "application-error-code";
const applicationErrorData = "application-error-data";

/**
 * Converter between gRPC and JSON-RPC types.
 *
 * Use following conventions:
 * - methods converting from JSON-RPC to gRPC is called `to*`
 * - methods converting from gRPC to JSON-RPC is called `from*`
 */
export class PublicAPIConverter {
    toWorkspace(arg: WorkspaceInfo | WorkspaceInstance, current?: Workspace): Workspace {
        const workspace = current ?? new Workspace();

        if ("workspace" in arg) {
            workspace.id = arg.workspace.id;
            workspace.prebuild = arg.workspace.type === "prebuild";
            workspace.organizationId = arg.workspace.organizationId;
            workspace.name = arg.workspace.description;
            workspace.pinned = arg.workspace.pinned ?? false;

            const contextUrl = ContextURL.normalize(arg.workspace);
            if (contextUrl) {
                workspace.contextUrl = contextUrl;
            }
            if (WithPrebuild.is(arg.workspace.context)) {
                workspace.prebuildId = arg.workspace.context.prebuildWorkspaceId;
            }

            const status = new WorkspaceStatus();
            const phase = new WorkspacePhase();
            phase.lastTransitionTime = Timestamp.fromDate(new Date(arg.workspace.creationTime));
            status.phase = phase;
            status.admission = this.toAdmission(arg.workspace.shareable);
            status.gitStatus = this.toGitStatus(arg.workspace);
            workspace.status = status;
            workspace.additionalEnvironmentVariables = this.toWorkspaceEnvironmentVariables(arg.workspace.context);

            if (arg.latestInstance) {
                return this.toWorkspace(arg.latestInstance, workspace);
            }
            return workspace;
        }

        const status = workspace.status ?? new WorkspaceStatus();
        workspace.status = status;
        const phase = status.phase ?? new WorkspacePhase();
        phase.name = this.toPhase(arg);
        status.phase = phase;

        let lastTransitionTime = new Date(arg.creationTime).getTime();
        if (phase.lastTransitionTime) {
            lastTransitionTime = Math.max(lastTransitionTime, new Date(phase.lastTransitionTime.toDate()).getTime());
        }
        if (arg.deployedTime) {
            lastTransitionTime = Math.max(lastTransitionTime, new Date(arg.deployedTime).getTime());
        }
        if (arg.startedTime) {
            lastTransitionTime = Math.max(lastTransitionTime, new Date(arg.startedTime).getTime());
        }
        if (arg.stoppingTime) {
            lastTransitionTime = Math.max(lastTransitionTime, new Date(arg.stoppingTime).getTime());
        }
        if (arg.stoppedTime) {
            lastTransitionTime = Math.max(lastTransitionTime, new Date(arg.stoppedTime).getTime());
        }
        phase.lastTransitionTime = Timestamp.fromDate(new Date(lastTransitionTime));

        status.instanceId = arg.id;
        if (arg.status.message) {
            status.message = arg.status.message;
        }
        status.workspaceUrl = arg.ideUrl;
        status.ports = this.toPorts(arg.status.exposedPorts);
        status.conditions = this.toWorkspaceConditions(arg.status.conditions);
        status.gitStatus = this.toGitStatus(arg, status.gitStatus);
        workspace.region = arg.region;
        if (arg.workspaceClass) {
            workspace.workspaceClass = arg.workspaceClass;
        }
        workspace.editor = this.toEditor(arg.configuration.ideConfig);

        return workspace;
    }

    toWorkspaceConditions(conditions: WorkspaceInstanceConditions): WorkspaceConditions {
        return new WorkspaceConditions({
            failed: conditions.failed,
            timeout: conditions.timeout,
        });
    }

    toEditor(ideConfig: ConfigurationIdeConfig | undefined): EditorReference | undefined {
        if (!ideConfig?.ide) {
            return undefined;
        }
        const result = new EditorReference();
        result.name = ideConfig.ide;
        result.version = ideConfig.useLatest ? "latest" : "stable";
        return result;
    }

    toError(reason: unknown): ConnectError {
        if (reason instanceof ConnectError) {
            return reason;
        }
        if (reason instanceof ApplicationError) {
            const metadata: HeadersInit = {};
            metadata[applicationErrorCode] = String(reason.code);
            if (reason.data) {
                metadata[applicationErrorData] = JSON.stringify(reason.data);
            }
            if (reason.code === ErrorCodes.NOT_FOUND) {
                return new ConnectError(reason.message, Code.NotFound, metadata, undefined, reason);
            }
            if (reason.code === ErrorCodes.NOT_AUTHENTICATED) {
                return new ConnectError(reason.message, Code.Unauthenticated, metadata, undefined, reason);
            }
            if (reason.code === ErrorCodes.PERMISSION_DENIED || reason.code === ErrorCodes.USER_BLOCKED) {
                return new ConnectError(reason.message, Code.PermissionDenied, metadata, undefined, reason);
            }
            if (reason.code === ErrorCodes.CONFLICT) {
                return new ConnectError(reason.message, Code.AlreadyExists, metadata, undefined, reason);
            }
            if (reason.code === ErrorCodes.PRECONDITION_FAILED) {
                return new ConnectError(reason.message, Code.FailedPrecondition, metadata, undefined, reason);
            }
            if (reason.code === ErrorCodes.TOO_MANY_REQUESTS) {
                return new ConnectError(reason.message, Code.ResourceExhausted, metadata, undefined, reason);
            }
            if (reason.code === ErrorCodes.INTERNAL_SERVER_ERROR) {
                return new ConnectError(reason.message, Code.Internal, metadata, undefined, reason);
            }
            if (reason.code === ErrorCodes.REQUEST_TIMEOUT) {
                return new ConnectError(reason.message, Code.Canceled, metadata, undefined, reason);
            }
            return new ConnectError(reason.message, Code.InvalidArgument, metadata, undefined, reason);
        }
        return ConnectError.from(reason, Code.Internal);
    }

    fromError(reason: ConnectError): Error {
        const codeMetadata = reason.metadata?.get(applicationErrorCode);
        if (!codeMetadata) {
            return reason;
        }
        const code = Number(codeMetadata) as ErrorCode;
        const dataMetadata = reason.metadata?.get(applicationErrorData);
        let data = undefined;
        if (dataMetadata) {
            try {
                data = JSON.parse(dataMetadata);
            } catch (e) {
                console.error("failed to parse application error data", e);
            }
        }
        // data is trusted here, since it was scrubbed before on the server
        return new ApplicationError(code, reason.message, new TrustedValue(data));
    }

    toWorkspaceEnvironmentVariables(context: WorkspaceContext): WorkspaceEnvironmentVariable[] {
        if (WithEnvvarsContext.is(context)) {
            return context.envvars.map((envvar) => this.toWorkspaceEnvironmentVariable(envvar));
        }
        return [];
    }

    toWorkspaceEnvironmentVariable(envVar: EnvVarWithValue): WorkspaceEnvironmentVariable {
        const result = new WorkspaceEnvironmentVariable();
        result.name = envVar.name;
        result.value = envVar.value;
        return result;
    }

    toUserEnvironmentVariable(envVar: UserEnvVarValue): UserEnvironmentVariable {
        const result = new UserEnvironmentVariable();
        result.id = envVar.id || "";
        result.name = envVar.name;
        result.value = envVar.value;
        result.repositoryPattern = envVar.repositoryPattern;
        return result;
    }

    toConfigurationEnvironmentVariable(envVar: ProjectEnvVar): ConfigurationEnvironmentVariable {
        const result = new ConfigurationEnvironmentVariable();
        result.id = envVar.id || "";
        result.name = envVar.name;
        result.configurationId = envVar.projectId;
        result.admission = envVar.censored
            ? EnvironmentVariableAdmission.PREBUILD
            : EnvironmentVariableAdmission.EVERYWHERE;
        return result;
    }

    toAdmission(shareable: boolean | undefined): AdmissionLevel {
        if (shareable) {
            return AdmissionLevel.EVERYONE;
        }
        return AdmissionLevel.OWNER_ONLY;
    }

    toPorts(ports: WorkspaceInstancePort[] | undefined): WorkspacePort[] {
        if (!ports) {
            return [];
        }
        return ports.map((port) => this.toPort(port));
    }

    toPort(port: WorkspaceInstancePort): WorkspacePort {
        const result = new WorkspacePort();
        result.port = BigInt(port.port);
        if (port.url) {
            result.url = port.url;
        }
        result.policy = this.toPortPolicy(port.visibility);
        result.protocol = this.toPortProtocol(port.protocol);
        return result;
    }

    toPortProtocol(protocol: PortProtocol | undefined): WorkspacePort_Protocol {
        switch (protocol) {
            case "https":
                return WorkspacePort_Protocol.HTTPS;
            default:
                return WorkspacePort_Protocol.HTTP;
        }
    }

    toPortPolicy(visibility: string | undefined): WorkspacePort_Policy {
        switch (visibility) {
            case "public":
                return WorkspacePort_Policy.PUBLIC;
            default:
                return WorkspacePort_Policy.PRIVATE;
        }
    }

    toGitStatus(
        arg: WorkspaceInfo | ProtocolWorkspace | WorkspaceInstance,
        current?: WorkspaceGitStatus,
    ): WorkspaceGitStatus {
        let result = current ?? new WorkspaceGitStatus();
        if ("workspace" in arg) {
            result = this.toGitStatus(arg.workspace, result);
            if (arg.latestInstance) {
                result = this.toGitStatus(arg.latestInstance, result);
            }
            return result;
        }
        if ("context" in arg) {
            const context = arg.context;
            if (CommitContext.is(context)) {
                result.cloneUrl = context.repository.cloneUrl;
                if (context.ref) {
                    result.branch = context.ref;
                }
                result.latestCommit = context.revision;
            }
            return result;
        }
        const gitStatus = arg?.gitStatus;
        if (gitStatus) {
            result.branch = gitStatus.branch ?? result.branch;
            result.latestCommit = gitStatus.latestCommit ?? result.latestCommit;
            result.uncommitedFiles = gitStatus.uncommitedFiles || [];
            result.totalUncommitedFiles = gitStatus.totalUncommitedFiles || 0;
            result.untrackedFiles = gitStatus.untrackedFiles || [];
            result.totalUntrackedFiles = gitStatus.totalUntrackedFiles || 0;
            result.unpushedCommits = gitStatus.unpushedCommits || [];
            result.totalUnpushedCommits = gitStatus.totalUnpushedCommits || 0;
        }
        return result;
    }

    toPhase(arg: WorkspaceInstance): WorkspacePhase_Phase {
        if ("status" in arg) {
            switch (arg.status.phase) {
                case "unknown":
                    return WorkspacePhase_Phase.UNSPECIFIED;
                case "preparing":
                    return WorkspacePhase_Phase.PREPARING;
                case "building":
                    return WorkspacePhase_Phase.IMAGEBUILD;
                case "pending":
                    return WorkspacePhase_Phase.PENDING;
                case "creating":
                    return WorkspacePhase_Phase.CREATING;
                case "initializing":
                    return WorkspacePhase_Phase.INITIALIZING;
                case "running":
                    return WorkspacePhase_Phase.RUNNING;
                case "interrupted":
                    return WorkspacePhase_Phase.INTERRUPTED;
                case "stopping":
                    return WorkspacePhase_Phase.STOPPING;
                case "stopped":
                    return WorkspacePhase_Phase.STOPPED;
            }
        }
        return WorkspacePhase_Phase.UNSPECIFIED;
    }

    toOrganization(org: ProtocolOrganization): Organization {
        const result = new Organization();
        result.id = org.id;
        result.name = org.name;
        result.slug = org.slug || "";
        result.creationTime = Timestamp.fromDate(new Date(org.creationTime));
        return result;
    }

    toOrganizationMember(member: OrgMemberInfo): OrganizationMember {
        return new OrganizationMember({
            userId: member.userId,
            fullName: member.fullName,
            email: member.primaryEmail,
            avatarUrl: member.avatarUrl,
            role: this.toOrgMemberRole(member.role),
            memberSince: Timestamp.fromDate(new Date(member.memberSince)),
            ownedByOrganization: member.ownedByOrganization,
        });
    }

    toOrgMemberRole(role: OrgMemberRole): OrganizationRole {
        switch (role) {
            case "owner":
                return OrganizationRole.OWNER;
            case "member":
                return OrganizationRole.MEMBER;
            default:
                return OrganizationRole.UNSPECIFIED;
        }
    }

    fromOrgMemberRole(role: OrganizationRole): OrgMemberRole {
        switch (role) {
            case OrganizationRole.OWNER:
                return "owner";
            case OrganizationRole.MEMBER:
                return "member";
            default:
                throw new Error(`unknown org member role ${role}`);
        }
    }

    fromWorkspaceSettings(workspaceClass?: string): WorkspaceClasses {
        const result: WorkspaceClasses = {};
        if (workspaceClass) {
            result.regular = workspaceClass;
        }
        return result;
    }

    fromBranchMatchingStrategy(
        branchStrategy?: BranchMatchingStrategy,
    ): PrebuildSettingsProtocol.BranchStrategy | undefined {
        switch (branchStrategy) {
            case BranchMatchingStrategy.DEFAULT_BRANCH:
                return "default-branch";
            case BranchMatchingStrategy.ALL_BRANCHES:
                return "all-branches";
            case BranchMatchingStrategy.MATCHED_BRANCHES:
                return "matched-branches";
            default:
                return undefined;
        }
    }

    fromPartialPrebuildSettings(prebuilds?: DeepPartial<PrebuildSettings>): DeepPartial<PrebuildSettingsProtocol> {
        const result: PrebuildSettingsProtocol = {};
        if (prebuilds) {
            result.enable = !!prebuilds.enabled;
            result.branchMatchingPattern = prebuilds.branchMatchingPattern;
            result.branchStrategy = this.fromBranchMatchingStrategy(prebuilds.branchStrategy);
            result.prebuildInterval = prebuilds.prebuildInterval;
            result.workspaceClass = prebuilds.workspaceClass;
        }
        return result;
    }

    fromCreationTime(creationTime?: Timestamp): string {
        if (!creationTime) {
            return "";
        }
        return creationTime.toDate().toISOString();
    }

    fromPartialConfiguration(configuration: PartialConfiguration): PartialProject {
        const prebuilds = this.fromPartialPrebuildSettings(configuration.prebuildSettings);
        const workspaceClasses = this.fromWorkspaceSettings(configuration.workspaceSettings?.workspaceClass);
        const result: PartialProject = {
            id: configuration.id,
            name: configuration.name,
            settings: {
                prebuilds,
                workspaceClasses,
            },
        };
        return result;
    }

    toOrganizationSettings(settings: OrganizationSettingsProtocol): OrganizationSettings {
        return new OrganizationSettings({
            workspaceSharingDisabled: !!settings.workspaceSharingDisabled,
            defaultWorkspaceImage: settings.defaultWorkspaceImage || undefined,
        });
    }

    toConfiguration(project: Project): Configuration {
        const result = new Configuration();
        result.id = project.id;
        result.organizationId = project.teamId;
        result.name = project.name;
        result.cloneUrl = project.cloneUrl;
        result.creationTime = Timestamp.fromDate(new Date(project.creationTime));
        result.workspaceSettings = this.toWorkspaceSettings(project.settings?.workspaceClasses?.regular);
        result.prebuildSettings = this.toPrebuildSettings(project.settings?.prebuilds);
        return result;
    }

    toPrebuildSettings(prebuilds?: PrebuildSettingsProtocol): PrebuildSettings {
        const result = new PrebuildSettings();
        if (prebuilds) {
            result.enabled = !!prebuilds.enable;
            result.branchMatchingPattern = prebuilds.branchMatchingPattern ?? "";
            result.branchStrategy = this.toBranchMatchingStrategy(prebuilds.branchStrategy);
            result.prebuildInterval = prebuilds.prebuildInterval ?? 20;
            result.workspaceClass = prebuilds.workspaceClass ?? "";
        }
        return result;
    }

    toBranchMatchingStrategy(branchStrategy?: PrebuildSettingsProtocol.BranchStrategy): BranchMatchingStrategy {
        switch (branchStrategy) {
            case "default-branch":
                return BranchMatchingStrategy.DEFAULT_BRANCH;
            case "all-branches":
                return BranchMatchingStrategy.ALL_BRANCHES;
            case "matched-branches":
                return BranchMatchingStrategy.MATCHED_BRANCHES;
        }
        return BranchMatchingStrategy.DEFAULT_BRANCH;
    }

    toWorkspaceSettings(workspaceClass?: string): WorkspaceSettings {
        const result = new WorkspaceSettings();
        if (workspaceClass) {
            result.workspaceClass = workspaceClass;
        }
        return result;
    }

    toAuthProviderDescription(ap: AuthProviderInfo): AuthProviderDescription {
        const result = new AuthProviderDescription({
            id: ap.authProviderId,
            host: ap.host,
            description: ap.description,
            icon: ap.icon,
            type: this.toAuthProviderType(ap.authProviderType),
        });
        return result;
    }

    toAuthProvider(ap: AuthProviderProtocol): AuthProvider {
        const result = new AuthProvider({
            id: ap.id,
            host: ap.host,
            type: this.toAuthProviderType(ap.type),
            verified: ap.status === "verified",
            settingsUrl: ap.oauth?.settingsUrl,
            scopes: ap.oauth?.scope?.split(ap.oauth?.scopeSeparator || " ") || [],
        });
        if (ap.organizationId) {
            result.owner = {
                case: "organizationId",
                value: ap.organizationId,
            };
        } else {
            result.owner = {
                case: "ownerId",
                value: ap.ownerId,
            };
        }
        result.oauth2Config = this.toOAuth2Config(ap);
        return result;
    }

    toOAuth2Config(ap: AuthProviderProtocol): OAuth2Config {
        return new OAuth2Config({
            clientId: ap.oauth?.clientId,
            clientSecret: ap.oauth?.clientSecret,
        });
    }

    toAuthProviderType(type: string): AuthProviderType {
        switch (type) {
            case "GitHub":
                return AuthProviderType.GITHUB;
            case "GitLab":
                return AuthProviderType.GITLAB;
            case "Bitbucket":
                return AuthProviderType.BITBUCKET;
            case "BitbucketServer":
                return AuthProviderType.BITBUCKET_SERVER;
            default:
                return AuthProviderType.UNSPECIFIED; // not allowed
        }
    }

    fromAuthProviderType(type: AuthProviderType): string {
        switch (type) {
            case AuthProviderType.GITHUB:
                return "GitHub";
            case AuthProviderType.GITLAB:
                return "GitLab";
            case AuthProviderType.BITBUCKET:
                return "Bitbucket";
            case AuthProviderType.BITBUCKET_SERVER:
                return "BitbucketServer";
            default:
                return ""; // not allowed
        }
    }
}<|MERGE_RESOLUTION|>--- conflicted
+++ resolved
@@ -55,12 +55,9 @@
     WithPrebuild,
     WorkspaceContext,
     WorkspaceInfo,
-<<<<<<< HEAD
     WorkspaceClasses,
-=======
     UserEnvVarValue,
     ProjectEnvVar,
->>>>>>> 4ac04ee1
 } from "./protocol";
 import {
     OrgMemberInfo,
