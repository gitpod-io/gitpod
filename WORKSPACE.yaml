# this file makes this a leeway workspace
defaultTarget: components:all
defaultArgs:
  imageRepoBase: "eu.gcr.io/gitpod-core-dev/build"
  coreYarnLockBase: ../..
  npmPublishTrigger: "false"
  publishToNPM: true
  publishToJBMarketplace: true
  localAppVersion: unknown
<<<<<<< HEAD
  codeCommit: 5ec753c054e55c84c730062df06d43b5ba9e70e8
=======
  codeCommit: d8823f0d382ef894b98c3f837a332e566d335a34
  codeVersion: 1.73.1
>>>>>>> dc9a8bc5
  codeQuality: stable
  noVerifyJBPlugin: false
  intellijDownloadUrl: "https://download.jetbrains.com/idea/ideaIU-2022.2.3.tar.gz"
  golandDownloadUrl: "https://download.jetbrains.com/go/goland-2022.2.4.tar.gz"
  pycharmDownloadUrl: "https://download.jetbrains.com/python/pycharm-professional-2022.2.3.tar.gz"
  phpstormDownloadUrl: "https://download.jetbrains.com/webide/PhpStorm-2022.2.3.tar.gz"
  rubymineDownloadUrl: "https://download.jetbrains.com/ruby/RubyMine-2022.2.3.tar.gz"
  webstormDownloadUrl: "https://download.jetbrains.com/webstorm/WebStorm-2022.2.3.tar.gz"
  REPLICATED_API_TOKEN: ""
  REPLICATED_APP: ""
provenance:
  enabled: true
  slsa: true
defaultVariant:
  srcs:
    exclude:
      # Make sure we don't include node_modules/**/*.ts by accident
      - "**/node_modules/**"
  config:
    go:
      lintCommand: ["sh", "-c", "golangci-lint run --disable govet,errcheck,typecheck,staticcheck,structcheck --allow-parallel-runners --timeout 5m"]
variants:
  - name: oss
    srcs:
      exclude:
        - "**/ee"
        - "**/ee/**"
        - "**/*_ee.*"
        - "**/*_ee_*.*"
    env:
      - GITPOD_OSS_BUILD=true
    config:
      go:
        buildTags:
          - -tags oss<|MERGE_RESOLUTION|>--- conflicted
+++ resolved
@@ -7,12 +7,8 @@
   publishToNPM: true
   publishToJBMarketplace: true
   localAppVersion: unknown
-<<<<<<< HEAD
-  codeCommit: 5ec753c054e55c84c730062df06d43b5ba9e70e8
-=======
   codeCommit: d8823f0d382ef894b98c3f837a332e566d335a34
   codeVersion: 1.73.1
->>>>>>> dc9a8bc5
   codeQuality: stable
   noVerifyJBPlugin: false
   intellijDownloadUrl: "https://download.jetbrains.com/idea/ideaIU-2022.2.3.tar.gz"
