--- conflicted
+++ resolved
@@ -7,11 +7,7 @@
   publishToNPM: true
   publishToJBMarketplace: true
   localAppVersion: unknown
-<<<<<<< HEAD
   codeCommit: 5ec753c054e55c84c730062df06d43b5ba9e70e8
-=======
-  codeCommit: 239fa626a44652cebf293a994a3330e90e873daa
->>>>>>> 1aef59b2
   codeQuality: stable
   noVerifyJBPlugin: false
   intellijDownloadUrl: "https://download.jetbrains.com/idea/ideaIU-2022.2.3.tar.gz"
